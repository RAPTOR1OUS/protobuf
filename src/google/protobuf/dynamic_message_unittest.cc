// Protocol Buffers - Google's data interchange format
// Copyright 2008 Google Inc.  All rights reserved.
// https://developers.google.com/protocol-buffers/
//
// Redistribution and use in source and binary forms, with or without
// modification, are permitted provided that the following conditions are
// met:
//
//     * Redistributions of source code must retain the above copyright
// notice, this list of conditions and the following disclaimer.
//     * Redistributions in binary form must reproduce the above
// copyright notice, this list of conditions and the following disclaimer
// in the documentation and/or other materials provided with the
// distribution.
//     * Neither the name of Google Inc. nor the names of its
// contributors may be used to endorse or promote products derived from
// this software without specific prior written permission.
//
// THIS SOFTWARE IS PROVIDED BY THE COPYRIGHT HOLDERS AND CONTRIBUTORS
// "AS IS" AND ANY EXPRESS OR IMPLIED WARRANTIES, INCLUDING, BUT NOT
// LIMITED TO, THE IMPLIED WARRANTIES OF MERCHANTABILITY AND FITNESS FOR
// A PARTICULAR PURPOSE ARE DISCLAIMED. IN NO EVENT SHALL THE COPYRIGHT
// OWNER OR CONTRIBUTORS BE LIABLE FOR ANY DIRECT, INDIRECT, INCIDENTAL,
// SPECIAL, EXEMPLARY, OR CONSEQUENTIAL DAMAGES (INCLUDING, BUT NOT
// LIMITED TO, PROCUREMENT OF SUBSTITUTE GOODS OR SERVICES; LOSS OF USE,
// DATA, OR PROFITS; OR BUSINESS INTERRUPTION) HOWEVER CAUSED AND ON ANY
// THEORY OF LIABILITY, WHETHER IN CONTRACT, STRICT LIABILITY, OR TORT
// (INCLUDING NEGLIGENCE OR OTHERWISE) ARISING IN ANY WAY OUT OF THE USE
// OF THIS SOFTWARE, EVEN IF ADVISED OF THE POSSIBILITY OF SUCH DAMAGE.

// Author: kenton@google.com (Kenton Varda)
//  Based on original Protocol Buffers design by
//  Sanjay Ghemawat, Jeff Dean, and others.
//
// Since the reflection interface for DynamicMessage is implemented by
// GenericMessageReflection, the only thing we really have to test is
// that DynamicMessage correctly sets up the information that
// GenericMessageReflection needs to use.  So, we focus on that in this
// test.  Other tests, such as generic_message_reflection_unittest and
// reflection_ops_unittest, cover the rest of the functionality used by
// DynamicMessage.

#include <memory>

#include <google/protobuf/test_util.h>
#include <google/protobuf/unittest.pb.h>
#include <google/protobuf/unittest_no_field_presence.pb.h>
#include <google/protobuf/descriptor.pb.h>
#include <google/protobuf/descriptor.h>
#include <google/protobuf/dynamic_message.h>

#include <google/protobuf/stubs/logging.h>
#include <google/protobuf/stubs/common.h>
#include <google/protobuf/testing/googletest.h>
#include <gtest/gtest.h>

namespace google {
namespace protobuf {

class DynamicMessageTest : public ::testing::TestWithParam<bool> {
 protected:
  DescriptorPool pool_;
  DynamicMessageFactory factory_;
  const Descriptor* descriptor_;
  const Message* prototype_;
  const Descriptor* extensions_descriptor_;
  const Message* extensions_prototype_;
  const Descriptor* packed_descriptor_;
  const Message* packed_prototype_;
  const Descriptor* oneof_descriptor_;
  const Message* oneof_prototype_;
  const Descriptor* proto3_descriptor_;
  const Message* proto3_prototype_;

  DynamicMessageTest() : factory_(&pool_) {}

<<<<<<< HEAD
  virtual void SetUp() override {
=======
  void SetUp() override {
>>>>>>> f78fefc1
    // We want to make sure that DynamicMessage works (particularly with
    // extensions) even if we use descriptors that are *not* from compiled-in
    // types, so we make copies of the descriptors for unittest.proto and
    // unittest_import.proto.
    FileDescriptorProto unittest_file;
    FileDescriptorProto unittest_import_file;
    FileDescriptorProto unittest_import_public_file;
    FileDescriptorProto unittest_no_field_presence_file;

    unittest::TestAllTypes::descriptor()->file()->CopyTo(&unittest_file);
    unittest_import::ImportMessage::descriptor()->file()->CopyTo(
        &unittest_import_file);
    unittest_import::PublicImportMessage::descriptor()->file()->CopyTo(
        &unittest_import_public_file);
    proto2_nofieldpresence_unittest::TestAllTypes::descriptor()->file()->CopyTo(
        &unittest_no_field_presence_file);

    ASSERT_TRUE(pool_.BuildFile(unittest_import_public_file) != nullptr);
    ASSERT_TRUE(pool_.BuildFile(unittest_import_file) != nullptr);
    ASSERT_TRUE(pool_.BuildFile(unittest_file) != nullptr);
    ASSERT_TRUE(pool_.BuildFile(unittest_no_field_presence_file) != nullptr);

    descriptor_ = pool_.FindMessageTypeByName("protobuf_unittest.TestAllTypes");
    ASSERT_TRUE(descriptor_ != nullptr);
    prototype_ = factory_.GetPrototype(descriptor_);

    extensions_descriptor_ =
        pool_.FindMessageTypeByName("protobuf_unittest.TestAllExtensions");
    ASSERT_TRUE(extensions_descriptor_ != nullptr);
    extensions_prototype_ = factory_.GetPrototype(extensions_descriptor_);

    packed_descriptor_ =
        pool_.FindMessageTypeByName("protobuf_unittest.TestPackedTypes");
    ASSERT_TRUE(packed_descriptor_ != nullptr);
    packed_prototype_ = factory_.GetPrototype(packed_descriptor_);

    oneof_descriptor_ =
        pool_.FindMessageTypeByName("protobuf_unittest.TestOneof2");
    ASSERT_TRUE(oneof_descriptor_ != nullptr);
    oneof_prototype_ = factory_.GetPrototype(oneof_descriptor_);

    proto3_descriptor_ = pool_.FindMessageTypeByName(
        "proto2_nofieldpresence_unittest.TestAllTypes");
    ASSERT_TRUE(proto3_descriptor_ != nullptr);
    proto3_prototype_ = factory_.GetPrototype(proto3_descriptor_);
  }
};

TEST_F(DynamicMessageTest, Descriptor) {
  // Check that the descriptor on the DynamicMessage matches the descriptor
  // passed to GetPrototype().
  EXPECT_EQ(prototype_->GetDescriptor(), descriptor_);
}

TEST_F(DynamicMessageTest, OnePrototype) {
  // Check that requesting the same prototype twice produces the same object.
  EXPECT_EQ(prototype_, factory_.GetPrototype(descriptor_));
}

TEST_F(DynamicMessageTest, Defaults) {
  // Check that all default values are set correctly in the initial message.
  TestUtil::ReflectionTester reflection_tester(descriptor_);
  reflection_tester.ExpectClearViaReflection(*prototype_);
}

TEST_P(DynamicMessageTest, IndependentOffsets) {
  // Check that all fields have independent offsets by setting each
  // one to a unique value then checking that they all still have those
  // unique values (i.e. they don't stomp each other).
  Arena arena;
  Message* message = prototype_->New(GetParam() ? &arena : nullptr);
  TestUtil::ReflectionTester reflection_tester(descriptor_);

  reflection_tester.SetAllFieldsViaReflection(message);
  reflection_tester.ExpectAllFieldsSetViaReflection(*message);

  if (!GetParam()) {
    delete message;
  }
}

TEST_P(DynamicMessageTest, Extensions) {
  // Check that extensions work.
  Arena arena;
  Message* message = extensions_prototype_->New(GetParam() ? &arena : nullptr);
  TestUtil::ReflectionTester reflection_tester(extensions_descriptor_);

  reflection_tester.SetAllFieldsViaReflection(message);
  reflection_tester.ExpectAllFieldsSetViaReflection(*message);

  if (!GetParam()) {
    delete message;
  }
}

TEST_P(DynamicMessageTest, PackedFields) {
  // Check that packed fields work properly.
  Arena arena;
  Message* message = packed_prototype_->New(GetParam() ? &arena : nullptr);
  TestUtil::ReflectionTester reflection_tester(packed_descriptor_);

  reflection_tester.SetPackedFieldsViaReflection(message);
  reflection_tester.ExpectPackedFieldsSetViaReflection(*message);

  if (!GetParam()) {
    delete message;
  }
}

TEST_P(DynamicMessageTest, Oneof) {
  // Check that oneof fields work properly.
  Arena arena;
  Message* message = oneof_prototype_->New(GetParam() ? &arena : nullptr);

  // Check default values.
  const Descriptor* descriptor = message->GetDescriptor();
  const Reflection* reflection = message->GetReflection();
  EXPECT_EQ(0, reflection->GetInt32(*message,
                                    descriptor->FindFieldByName("foo_int")));
  EXPECT_EQ("", reflection->GetString(
                    *message, descriptor->FindFieldByName("foo_string")));
  EXPECT_EQ("", reflection->GetString(*message,
                                      descriptor->FindFieldByName("foo_cord")));
  EXPECT_EQ("", reflection->GetString(
                    *message, descriptor->FindFieldByName("foo_string_piece")));
  EXPECT_EQ("", reflection->GetString(
                    *message, descriptor->FindFieldByName("foo_bytes")));
  EXPECT_EQ(
      unittest::TestOneof2::FOO,
      reflection->GetEnum(*message, descriptor->FindFieldByName("foo_enum"))
          ->number());
  const Descriptor* nested_descriptor;
  const Message* nested_prototype;
  nested_descriptor =
      pool_.FindMessageTypeByName("protobuf_unittest.TestOneof2.NestedMessage");
  nested_prototype = factory_.GetPrototype(nested_descriptor);
  EXPECT_EQ(nested_prototype,
            &reflection->GetMessage(
                *message, descriptor->FindFieldByName("foo_message")));
  const Descriptor* foogroup_descriptor;
  const Message* foogroup_prototype;
  foogroup_descriptor =
      pool_.FindMessageTypeByName("protobuf_unittest.TestOneof2.FooGroup");
  foogroup_prototype = factory_.GetPrototype(foogroup_descriptor);
  EXPECT_EQ(foogroup_prototype,
            &reflection->GetMessage(*message,
                                    descriptor->FindFieldByName("foogroup")));
  EXPECT_NE(foogroup_prototype,
            &reflection->GetMessage(
                *message, descriptor->FindFieldByName("foo_lazy_message")));
  EXPECT_EQ(5, reflection->GetInt32(*message,
                                    descriptor->FindFieldByName("bar_int")));
  EXPECT_EQ("STRING", reflection->GetString(
                          *message, descriptor->FindFieldByName("bar_string")));
  EXPECT_EQ("CORD", reflection->GetString(
                        *message, descriptor->FindFieldByName("bar_cord")));
  EXPECT_EQ("SPIECE",
            reflection->GetString(
                *message, descriptor->FindFieldByName("bar_string_piece")));
  EXPECT_EQ("BYTES", reflection->GetString(
                         *message, descriptor->FindFieldByName("bar_bytes")));
  EXPECT_EQ(
      unittest::TestOneof2::BAR,
      reflection->GetEnum(*message, descriptor->FindFieldByName("bar_enum"))
          ->number());

  // Check set functions.
  TestUtil::ReflectionTester reflection_tester(oneof_descriptor_);
  reflection_tester.SetOneofViaReflection(message);
  reflection_tester.ExpectOneofSetViaReflection(*message);

  if (!GetParam()) {
    delete message;
  }
}

TEST_P(DynamicMessageTest, SpaceUsed) {
  // Test that SpaceUsedLong() works properly

  // Since we share the implementation with generated messages, we don't need
  // to test very much here.  Just make sure it appears to be working.

  Arena arena;
  Message* message = prototype_->New(GetParam() ? &arena : nullptr);
  TestUtil::ReflectionTester reflection_tester(descriptor_);

  size_t initial_space_used = message->SpaceUsedLong();

  reflection_tester.SetAllFieldsViaReflection(message);
  EXPECT_LT(initial_space_used, message->SpaceUsedLong());

  if (!GetParam()) {
    delete message;
  }
}

TEST_F(DynamicMessageTest, Arena) {
  Arena arena;
  Message* message = prototype_->New(&arena);
  Message* extension_message = extensions_prototype_->New(&arena);
  Message* packed_message = packed_prototype_->New(&arena);
  Message* oneof_message = oneof_prototype_->New(&arena);

  // avoid unused-variable error.
  (void)message;
  (void)extension_message;
  (void)packed_message;
  (void)oneof_message;
  // Return without freeing: should not leak.
}


TEST_F(DynamicMessageTest, Proto3) {
  Message* message = proto3_prototype_->New();
  const Reflection* refl = message->GetReflection();
  const Descriptor* desc = message->GetDescriptor();

  // Just test a single primitive and single message field here to make sure we
  // are getting the no-field-presence semantics elsewhere. DynamicMessage uses
  // GeneratedMessageReflection under the hood, so the rest should be fine as
  // long as GMR recognizes that we're using a proto3 message.
  const FieldDescriptor* optional_int32 =
      desc->FindFieldByName("optional_int32");
  const FieldDescriptor* optional_msg =
      desc->FindFieldByName("optional_nested_message");
  EXPECT_TRUE(optional_int32 != nullptr);
  EXPECT_TRUE(optional_msg != nullptr);

  EXPECT_EQ(false, refl->HasField(*message, optional_int32));
  refl->SetInt32(message, optional_int32, 42);
  EXPECT_EQ(true, refl->HasField(*message, optional_int32));
  refl->SetInt32(message, optional_int32, 0);
  EXPECT_EQ(false, refl->HasField(*message, optional_int32));

  EXPECT_EQ(false, refl->HasField(*message, optional_msg));
  refl->MutableMessage(message, optional_msg);
  EXPECT_EQ(true, refl->HasField(*message, optional_msg));
  delete refl->ReleaseMessage(message, optional_msg);
  EXPECT_EQ(false, refl->HasField(*message, optional_msg));

  // Also ensure that the default instance handles field presence properly.
  EXPECT_EQ(false, refl->HasField(*proto3_prototype_, optional_msg));

  delete message;
}

INSTANTIATE_TEST_SUITE_P(UseArena, DynamicMessageTest, ::testing::Bool());

}  // namespace protobuf
}  // namespace google<|MERGE_RESOLUTION|>--- conflicted
+++ resolved
@@ -74,11 +74,7 @@
 
   DynamicMessageTest() : factory_(&pool_) {}
 
-<<<<<<< HEAD
-  virtual void SetUp() override {
-=======
   void SetUp() override {
->>>>>>> f78fefc1
     // We want to make sure that DynamicMessage works (particularly with
     // extensions) even if we use descriptors that are *not* from compiled-in
     // types, so we make copies of the descriptors for unittest.proto and
