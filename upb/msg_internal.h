/*
 * Copyright (c) 2009-2021, Google LLC
 * All rights reserved.
 *
 * Redistribution and use in source and binary forms, with or without
 * modification, are permitted provided that the following conditions are met:
 *     * Redistributions of source code must retain the above copyright
 *       notice, this list of conditions and the following disclaimer.
 *     * Redistributions in binary form must reproduce the above copyright
 *       notice, this list of conditions and the following disclaimer in the
 *       documentation and/or other materials provided with the distribution.
 *     * Neither the name of Google LLC nor the
 *       names of its contributors may be used to endorse or promote products
 *       derived from this software without specific prior written permission.
 *
 * THIS SOFTWARE IS PROVIDED BY THE COPYRIGHT HOLDERS AND CONTRIBUTORS "AS IS"
 * AND ANY EXPRESS OR IMPLIED WARRANTIES, INCLUDING, BUT NOT LIMITED TO, THE
 * IMPLIED WARRANTIES OF MERCHANTABILITY AND FITNESS FOR A PARTICULAR PURPOSE
 * ARE DISCLAIMED. IN NO EVENT SHALL Google LLC BE LIABLE FOR ANY DIRECT,
 * INDIRECT, INCIDENTAL, SPECIAL, EXEMPLARY, OR CONSEQUENTIAL DAMAGES
 * (INCLUDING, BUT NOT LIMITED TO, PROCUREMENT OF SUBSTITUTE GOODS OR SERVICES;
 * LOSS OF USE, DATA, OR PROFITS; OR BUSINESS INTERRUPTION) HOWEVER CAUSED AND
 * ON ANY THEORY OF LIABILITY, WHETHER IN CONTRACT, STRICT LIABILITY, OR TORT
 * (INCLUDING NEGLIGENCE OR OTHERWISE) ARISING IN ANY WAY OUT OF THE USE OF THIS
 * SOFTWARE, EVEN IF ADVISED OF THE POSSIBILITY OF SUCH DAMAGE.
 */

/*
** Our memory representation for parsing tables and messages themselves.
** Functions in this file are used by generated code and possibly reflection.
**
** The definitions in this file are internal to upb.
**/

#ifndef UPB_MSG_INT_H_
#define UPB_MSG_INT_H_

#include <stdint.h>
#include <stdlib.h>
#include <string.h>

#include "upb/msg.h"
#include "upb/table_internal.h"
#include "upb/upb.h"

/* Must be last. */
#include "upb/port_def.inc"

#ifdef __cplusplus
extern "C" {
#endif

/** upb_*Int* conversion routines ********************************************/

UPB_INLINE int32_t _upb_Int32_FromI(int v) { return (int32_t)v; }

UPB_INLINE int64_t _upb_Int64_FromLL(long long v) { return (int64_t)v; }

UPB_INLINE uint32_t _upb_UInt32_FromU(unsigned v) { return (uint32_t)v; }

UPB_INLINE uint64_t _upb_UInt64_FromULL(unsigned long long v) {
  return (uint64_t)v;
}

/** upb_MiniTable *************************************************************/

/* upb_MiniTable represents the memory layout of a given upb_MessageDef.  The
 * members are public so generated code can initialize them, but users MUST NOT
 * read or write any of its members. */

typedef struct {
  uint32_t number;
  uint16_t offset;
  int16_t presence;       // If >0, hasbit_index.  If <0, ~oneof_index
  uint16_t submsg_index;  // undefined if descriptortype != MESSAGE/GROUP/ENUM
  uint8_t descriptortype;
  uint8_t mode; /* upb_FieldMode | upb_LabelFlags |
                   (upb_FieldRep << kUpb_FieldRep_Shift) */
} upb_MiniTable_Field;

typedef enum {
  kUpb_FieldMode_Map = 0,
  kUpb_FieldMode_Array = 1,
  kUpb_FieldMode_Scalar = 2,

  kUpb_FieldMode_Mask = 3, /* Mask to isolate the mode from upb_FieldRep. */
} upb_FieldMode;

/* Extra flags on the mode field. */
typedef enum {
  kUpb_LabelFlags_IsPacked = 4,
  kUpb_LabelFlags_IsExtension = 8,
} upb_LabelFlags;

<<<<<<< HEAD
/* Representation in the message.  Derivable from descriptortype and mode, but
 * fast access helps the serializer. */
typedef enum {
  kUpb_FieldRep_1Byte = 0,
  kUpb_FieldRep_4Byte = 1,
  kUpb_FieldRep_Pointer = 2,
  kUpb_FieldRep_StringView = 3,
  kUpb_FieldRep_8Byte = 4,
  kUpb_FieldRep_Shift = 5,  // Bit offset of the rep in upb_MiniTable_Field.mode
=======
// Note: we sort by this number when calculating layout order.
typedef enum {
  kUpb_FieldRep_1Byte = 0,
  kUpb_FieldRep_4Byte = 1,
  kUpb_FieldRep_StringView = 2,
  kUpb_FieldRep_Pointer = 3,
  kUpb_FieldRep_8Byte = 4,

  kUpb_FieldRep_Shift = 5,  // Bit offset of the rep in upb_MiniTable_Field.mode
  kUpb_FieldRep_Max = kUpb_FieldRep_8Byte,
>>>>>>> 7c4d12e8
} upb_FieldRep;

UPB_INLINE upb_FieldMode upb_FieldMode_Get(const upb_MiniTable_Field* field) {
  return (upb_FieldMode)(field->mode & 3);
}

UPB_INLINE bool upb_IsRepeatedOrMap(const upb_MiniTable_Field* field) {
  /* This works because upb_FieldMode has no value 3. */
  return !(field->mode & kUpb_FieldMode_Scalar);
}

UPB_INLINE bool upb_IsSubMessage(const upb_MiniTable_Field* field) {
  return field->descriptortype == kUpb_FieldType_Message ||
         field->descriptortype == kUpb_FieldType_Group;
}

struct upb_Decoder;
struct upb_MiniTable;

typedef const char* _upb_FieldParser(struct upb_Decoder* d, const char* ptr,
                                     upb_Message* msg, intptr_t table,
                                     uint64_t hasbits, uint64_t data);

typedef struct {
  uint64_t field_data;
  _upb_FieldParser* field_parser;
} _upb_FastTable_Entry;

typedef struct {
  const int32_t* values;  // List of values <0 or >63
  uint64_t mask;          // Bits are set for acceptable value 0 <= x < 64
  int value_count;
} upb_MiniTable_Enum;

UPB_INLINE bool upb_MiniTable_Enum_CheckValue(const upb_MiniTable_Enum* e,
                                              int32_t val) {
  uint32_t uval = (uint32_t)val;
  if (uval < 64) return e->mask & (1 << uval);
  // OPT: binary search long lists?
  int n = e->value_count;
  for (int i = 0; i < n; i++) {
    if (e->values[i] == val) return true;
  }
  return false;
}

typedef union {
  const struct upb_MiniTable* submsg;
  const upb_MiniTable_Enum* subenum;
} upb_MiniTable_Sub;

typedef enum {
  kUpb_ExtMode_NonExtendable = 0,  // Non-extendable message.
  kUpb_ExtMode_Extendable = 1,     // Normal extendable message.
  kUpb_ExtMode_IsMessageSet = 2,   // MessageSet message.
  kUpb_ExtMode_IsMessageSet_ITEM =
      3,  // MessageSet item (temporary only, see decode.c)

  // During table building we steal a bit to indicate that the message is a map
  // entry.  *Only* used during table building!
<<<<<<< HEAD
  upb_ExtMode_IsMapEntry = 4,
=======
  kUpb_ExtMode_IsMapEntry = 4,
>>>>>>> 7c4d12e8
} upb_ExtMode;

/* MessageSet wire format is:
 *   message MessageSet {
 *     repeated group Item = 1 {
 *       required int32 type_id = 2;
 *       required string message = 3;
 *     }
 *   }
 */
typedef enum {
  _UPB_MSGSET_ITEM = 1,
  _UPB_MSGSET_TYPEID = 2,
  _UPB_MSGSET_MESSAGE = 3,
} upb_msgext_fieldnum;

struct upb_MiniTable {
  const upb_MiniTable_Sub* subs;
  const upb_MiniTable_Field* fields;
  /* Must be aligned to sizeof(void*).  Doesn't include internal members like
   * unknown fields, extension dict, pointer to msglayout, etc. */
  uint16_t size;
  uint16_t field_count;
  uint8_t ext;  // upb_ExtMode, declared as uint8_t so sizeof(ext) == 1
  uint8_t dense_below;
  uint8_t table_mask;
  uint8_t required_count;  // Required fields have the lowest hasbits.
  /* To statically initialize the tables of variable length, we need a flexible
   * array member, and we need to compile in gnu99 mode (constant initialization
   * of flexible array members is a GNU extension, not in C99 unfortunately. */
  _upb_FastTable_Entry fasttable[];
};

typedef struct {
  upb_MiniTable_Field field;
  const upb_MiniTable* extendee;
  upb_MiniTable_Sub sub; /* NULL unless submessage or proto2 enum */
} upb_MiniTable_Extension;

typedef struct {
  const upb_MiniTable** msgs;
  const upb_MiniTable_Enum** enums;
  const upb_MiniTable_Extension** exts;
  int msg_count;
  int enum_count;
  int ext_count;
} upb_MiniTable_File;

// Computes a bitmask in which the |l->required_count| lowest bits are set,
// except that we skip the lowest bit (because upb never uses hasbit 0).
//
// Sample output:
//    requiredmask(1) => 0b10 (0x2)
//    requiredmask(5) => 0b111110 (0x3e)
UPB_INLINE uint64_t upb_MiniTable_requiredmask(const upb_MiniTable* l) {
  int n = l->required_count;
  assert(0 < n && n <= 63);
  return ((1ULL << n) - 1) << 1;
}

/** upb_ExtensionRegistry *****************************************************/

/* Adds the given extension info for message type |l| and field number |num|
 * into the registry. Returns false if this message type and field number were
 * already in the map, or if memory allocation fails. */
bool _upb_extreg_add(upb_ExtensionRegistry* r,
                     const upb_MiniTable_Extension** e, size_t count);

/* Looks up the extension (if any) defined for message type |l| and field
 * number |num|.  If an extension was found, copies the field info into |*ext|
 * and returns true. Otherwise returns false. */
const upb_MiniTable_Extension* _upb_extreg_get(const upb_ExtensionRegistry* r,
                                               const upb_MiniTable* l,
                                               uint32_t num);

/** upb_Message ***************************************************************/

/* Internal members of a upb_Message that track unknown fields and/or
 * extensions. We can change this without breaking binary compatibility.  We put
 * these before the user's data.  The user's upb_Message* points after the
 * upb_Message_Internal. */

typedef struct {
  /* Total size of this structure, including the data that follows.
   * Must be aligned to 8, which is alignof(upb_Message_Extension) */
  uint32_t size;

  /* Offsets relative to the beginning of this structure.
   *
   * Unknown data grows forward from the beginning to unknown_end.
   * Extension data grows backward from size to ext_begin.
   * When the two meet, we're out of data and have to realloc.
   *
   * If we imagine that the final member of this struct is:
   *   char data[size - overhead];  // overhead =
   * sizeof(upb_Message_InternalData)
   *
   * Then we have:
   *   unknown data: data[0 .. (unknown_end - overhead)]
   *   extensions data: data[(ext_begin - overhead) .. (size - overhead)] */
  uint32_t unknown_end;
  uint32_t ext_begin;
  /* Data follows, as if there were an array:
   *   char data[size - sizeof(upb_Message_InternalData)]; */
} upb_Message_InternalData;

typedef struct {
  upb_Message_InternalData* internal;
  /* Message data follows. */
} upb_Message_Internal;

/* Maps upb_CType -> memory size. */
extern char _upb_CTypeo_size[12];

UPB_INLINE size_t upb_msg_sizeof(const upb_MiniTable* l) {
  return l->size + sizeof(upb_Message_Internal);
}

UPB_INLINE upb_Message* _upb_Message_New_inl(const upb_MiniTable* l,
                                             upb_Arena* a) {
  size_t size = upb_msg_sizeof(l);
  void* mem = upb_Arena_Malloc(a, size);
  upb_Message* msg;
  if (UPB_UNLIKELY(!mem)) return NULL;
  msg = UPB_PTR_AT(mem, sizeof(upb_Message_Internal), upb_Message);
  memset(mem, 0, size);
  return msg;
}

/* Creates a new messages with the given layout on the given arena. */
upb_Message* _upb_Message_New(const upb_MiniTable* l, upb_Arena* a);

UPB_INLINE upb_Message_Internal* upb_Message_Getinternal(upb_Message* msg) {
  ptrdiff_t size = sizeof(upb_Message_Internal);
  return (upb_Message_Internal*)((char*)msg - size);
}

/* Clears the given message. */
void _upb_Message_Clear(upb_Message* msg, const upb_MiniTable* l);

/* Discards the unknown fields for this message only. */
void _upb_Message_DiscardUnknown_shallow(upb_Message* msg);

/* Adds unknown data (serialized protobuf data) to the given message.  The data
 * is copied into the message instance. */
bool _upb_Message_AddUnknown(upb_Message* msg, const char* data, size_t len,
                             upb_Arena* arena);

/** upb_Message_Extension *****************************************************/

/* The internal representation of an extension is self-describing: it contains
 * enough information that we can serialize it to binary format without needing
 * to look it up in a upb_ExtensionRegistry.
 *
 * This representation allocates 16 bytes to data on 64-bit platforms.  This is
 * rather wasteful for scalars (in the extreme case of bool, it wastes 15
 * bytes). We accept this because we expect messages to be the most common
 * extension type. */
typedef struct {
  const upb_MiniTable_Extension* ext;
  union {
    upb_StringView str;
    void* ptr;
    char scalar_data[8];
  } data;
} upb_Message_Extension;

/* Adds the given extension data to the given message. |ext| is copied into the
 * message instance. This logically replaces any previously-added extension with
 * this number */
upb_Message_Extension* _upb_Message_Getorcreateext(
    upb_Message* msg, const upb_MiniTable_Extension* ext, upb_Arena* arena);

/* Returns an array of extensions for this message. Note: the array is
 * ordered in reverse relative to the order of creation. */
const upb_Message_Extension* _upb_Message_Getexts(const upb_Message* msg,
                                                  size_t* count);

/* Returns an extension for the given field number, or NULL if no extension
 * exists for this field number. */
const upb_Message_Extension* _upb_Message_Getext(
    const upb_Message* msg, const upb_MiniTable_Extension* ext);

void _upb_Message_Clearext(upb_Message* msg,
                           const upb_MiniTable_Extension* ext);

void _upb_Message_Clearext(upb_Message* msg,
                           const upb_MiniTable_Extension* ext);

/** Hasbit access *************************************************************/

UPB_INLINE bool _upb_hasbit(const upb_Message* msg, size_t idx) {
  return (*UPB_PTR_AT(msg, idx / 8, const char) & (1 << (idx % 8))) != 0;
}

UPB_INLINE void _upb_sethas(const upb_Message* msg, size_t idx) {
  (*UPB_PTR_AT(msg, idx / 8, char)) |= (char)(1 << (idx % 8));
}

UPB_INLINE void _upb_clearhas(const upb_Message* msg, size_t idx) {
  (*UPB_PTR_AT(msg, idx / 8, char)) &= (char)(~(1 << (idx % 8)));
}

UPB_INLINE size_t _upb_Message_Hasidx(const upb_MiniTable_Field* f) {
  UPB_ASSERT(f->presence > 0);
  return f->presence;
}

UPB_INLINE bool _upb_hasbit_field(const upb_Message* msg,
                                  const upb_MiniTable_Field* f) {
  return _upb_hasbit(msg, _upb_Message_Hasidx(f));
}

UPB_INLINE void _upb_sethas_field(const upb_Message* msg,
                                  const upb_MiniTable_Field* f) {
  _upb_sethas(msg, _upb_Message_Hasidx(f));
}

UPB_INLINE void _upb_clearhas_field(const upb_Message* msg,
                                    const upb_MiniTable_Field* f) {
  _upb_clearhas(msg, _upb_Message_Hasidx(f));
}

/** Oneof case access *********************************************************/

UPB_INLINE uint32_t* _upb_oneofcase(upb_Message* msg, size_t case_ofs) {
  return UPB_PTR_AT(msg, case_ofs, uint32_t);
}

UPB_INLINE uint32_t _upb_getoneofcase(const void* msg, size_t case_ofs) {
  return *UPB_PTR_AT(msg, case_ofs, uint32_t);
}

UPB_INLINE size_t _upb_oneofcase_ofs(const upb_MiniTable_Field* f) {
  UPB_ASSERT(f->presence < 0);
  return ~(ptrdiff_t)f->presence;
}

UPB_INLINE uint32_t* _upb_oneofcase_field(upb_Message* msg,
                                          const upb_MiniTable_Field* f) {
  return _upb_oneofcase(msg, _upb_oneofcase_ofs(f));
}

UPB_INLINE uint32_t _upb_getoneofcase_field(const upb_Message* msg,
                                            const upb_MiniTable_Field* f) {
  return _upb_getoneofcase(msg, _upb_oneofcase_ofs(f));
}

UPB_INLINE bool _upb_has_submsg_nohasbit(const upb_Message* msg, size_t ofs) {
  return *UPB_PTR_AT(msg, ofs, const upb_Message*) != NULL;
}

/** upb_Array *****************************************************************/

/* Our internal representation for repeated fields.  */
typedef struct {
  uintptr_t data; /* Tagged ptr: low 3 bits of ptr are lg2(elem size). */
  size_t len;     /* Measured in elements. */
  size_t size;    /* Measured in elements. */
  uint64_t junk;
} upb_Array;

UPB_INLINE const void* _upb_array_constptr(const upb_Array* arr) {
  UPB_ASSERT((arr->data & 7) <= 4);
  return (void*)(arr->data & ~(uintptr_t)7);
}

UPB_INLINE uintptr_t _upb_array_tagptr(void* ptr, int elem_size_lg2) {
  UPB_ASSERT(elem_size_lg2 <= 4);
  return (uintptr_t)ptr | elem_size_lg2;
}

UPB_INLINE void* _upb_array_ptr(upb_Array* arr) {
  return (void*)_upb_array_constptr(arr);
}

UPB_INLINE uintptr_t _upb_tag_arrptr(void* ptr, int elem_size_lg2) {
  UPB_ASSERT(elem_size_lg2 <= 4);
  UPB_ASSERT(((uintptr_t)ptr & 7) == 0);
  return (uintptr_t)ptr | (unsigned)elem_size_lg2;
}

UPB_INLINE upb_Array* _upb_Array_New(upb_Arena* a, size_t init_size,
                                     int elem_size_lg2) {
  const size_t arr_size = UPB_ALIGN_UP(sizeof(upb_Array), 8);
  const size_t bytes = sizeof(upb_Array) + (init_size << elem_size_lg2);
  upb_Array* arr = (upb_Array*)upb_Arena_Malloc(a, bytes);
  if (!arr) return NULL;
  arr->data = _upb_tag_arrptr(UPB_PTR_AT(arr, arr_size, void), elem_size_lg2);
  arr->len = 0;
  arr->size = init_size;
  return arr;
}

/* Resizes the capacity of the array to be at least min_size. */
bool _upb_array_realloc(upb_Array* arr, size_t min_size, upb_Arena* arena);

/* Fallback functions for when the accessors require a resize. */
void* _upb_Array_Resize_fallback(upb_Array** arr_ptr, size_t size,
                                 int elem_size_lg2, upb_Arena* arena);
bool _upb_Array_Append_fallback(upb_Array** arr_ptr, const void* value,
                                int elem_size_lg2, upb_Arena* arena);

UPB_INLINE bool _upb_array_reserve(upb_Array* arr, size_t size,
                                   upb_Arena* arena) {
  if (arr->size < size) return _upb_array_realloc(arr, size, arena);
  return true;
}

UPB_INLINE bool _upb_Array_Resize(upb_Array* arr, size_t size,
                                  upb_Arena* arena) {
  if (!_upb_array_reserve(arr, size, arena)) return false;
  arr->len = size;
  return true;
}

UPB_INLINE const void* _upb_array_accessor(const void* msg, size_t ofs,
                                           size_t* size) {
  const upb_Array* arr = *UPB_PTR_AT(msg, ofs, const upb_Array*);
  if (arr) {
    if (size) *size = arr->len;
    return _upb_array_constptr(arr);
  } else {
    if (size) *size = 0;
    return NULL;
  }
}

UPB_INLINE void* _upb_array_mutable_accessor(void* msg, size_t ofs,
                                             size_t* size) {
  upb_Array* arr = *UPB_PTR_AT(msg, ofs, upb_Array*);
  if (arr) {
    if (size) *size = arr->len;
    return _upb_array_ptr(arr);
  } else {
    if (size) *size = 0;
    return NULL;
  }
}

UPB_INLINE void* _upb_Array_Resize_accessor2(void* msg, size_t ofs, size_t size,
                                             int elem_size_lg2,
                                             upb_Arena* arena) {
  upb_Array** arr_ptr = UPB_PTR_AT(msg, ofs, upb_Array*);
  upb_Array* arr = *arr_ptr;
  if (!arr || arr->size < size) {
    return _upb_Array_Resize_fallback(arr_ptr, size, elem_size_lg2, arena);
  }
  arr->len = size;
  return _upb_array_ptr(arr);
}

UPB_INLINE bool _upb_Array_Append_accessor2(void* msg, size_t ofs,
                                            int elem_size_lg2,
                                            const void* value,
                                            upb_Arena* arena) {
  upb_Array** arr_ptr = UPB_PTR_AT(msg, ofs, upb_Array*);
  size_t elem_size = 1 << elem_size_lg2;
  upb_Array* arr = *arr_ptr;
  void* ptr;
  if (!arr || arr->len == arr->size) {
    return _upb_Array_Append_fallback(arr_ptr, value, elem_size_lg2, arena);
  }
  ptr = _upb_array_ptr(arr);
  memcpy(UPB_PTR_AT(ptr, arr->len * elem_size, char), value, elem_size);
  arr->len++;
  return true;
}

/* Used by old generated code, remove once all code has been regenerated. */
UPB_INLINE int _upb_sizelg2(upb_CType type) {
  switch (type) {
    case kUpb_CType_Bool:
      return 0;
    case kUpb_CType_Float:
    case kUpb_CType_Int32:
    case kUpb_CType_UInt32:
    case kUpb_CType_Enum:
      return 2;
    case kUpb_CType_Message:
      return UPB_SIZE(2, 3);
    case kUpb_CType_Double:
    case kUpb_CType_Int64:
    case kUpb_CType_UInt64:
      return 3;
    case kUpb_CType_String:
    case kUpb_CType_Bytes:
      return UPB_SIZE(3, 4);
  }
  UPB_UNREACHABLE();
}
UPB_INLINE void* _upb_Array_Resize_accessor(void* msg, size_t ofs, size_t size,
                                            upb_CType type, upb_Arena* arena) {
  return _upb_Array_Resize_accessor2(msg, ofs, size, _upb_sizelg2(type), arena);
}
UPB_INLINE bool _upb_Array_Append_accessor(void* msg, size_t ofs,
                                           size_t elem_size, upb_CType type,
                                           const void* value,
                                           upb_Arena* arena) {
  (void)elem_size;
  return _upb_Array_Append_accessor2(msg, ofs, _upb_sizelg2(type), value,
                                     arena);
}

/** upb_Map *******************************************************************/

/* Right now we use strmaps for everything.  We'll likely want to use
 * integer-specific maps for integer-keyed maps.*/
typedef struct {
  /* Size of key and val, based on the map type.  Strings are represented as '0'
   * because they must be handled specially. */
  char key_size;
  char val_size;

  upb_strtable table;
} upb_Map;

/* Map entries aren't actually stored, they are only used during parsing.  For
 * parsing, it helps a lot if all map entry messages have the same layout.
 * The compiler and def.c must ensure that all map entries have this layout. */
typedef struct {
  upb_Message_Internal internal;
  union {
    upb_StringView str; /* For str/bytes. */
    upb_value val;      /* For all other types. */
  } k;
  union {
    upb_StringView str; /* For str/bytes. */
    upb_value val;      /* For all other types. */
  } v;
} upb_MapEntry;

/* Creates a new map on the given arena with this key/value type. */
upb_Map* _upb_Map_New(upb_Arena* a, size_t key_size, size_t value_size);

/* Converting between internal table representation and user values.
 *
 * _upb_map_tokey() and _upb_map_fromkey() are inverses.
 * _upb_map_tovalue() and _upb_map_fromvalue() are inverses.
 *
 * These functions account for the fact that strings are treated differently
 * from other types when stored in a map.
 */

UPB_INLINE upb_StringView _upb_map_tokey(const void* key, size_t size) {
  if (size == UPB_MAPTYPE_STRING) {
    return *(upb_StringView*)key;
  } else {
    return upb_StringView_FromDataAndSize((const char*)key, size);
  }
}

UPB_INLINE void _upb_map_fromkey(upb_StringView key, void* out, size_t size) {
  if (size == UPB_MAPTYPE_STRING) {
    memcpy(out, &key, sizeof(key));
  } else {
    memcpy(out, key.data, size);
  }
}

UPB_INLINE bool _upb_map_tovalue(const void* val, size_t size,
                                 upb_value* msgval, upb_Arena* a) {
  if (size == UPB_MAPTYPE_STRING) {
    upb_StringView* strp = (upb_StringView*)upb_Arena_Malloc(a, sizeof(*strp));
    if (!strp) return false;
    *strp = *(upb_StringView*)val;
    *msgval = upb_value_ptr(strp);
  } else {
    memcpy(msgval, val, size);
  }
  return true;
}

UPB_INLINE void _upb_map_fromvalue(upb_value val, void* out, size_t size) {
  if (size == UPB_MAPTYPE_STRING) {
    const upb_StringView* strp = (const upb_StringView*)upb_value_getptr(val);
    memcpy(out, strp, sizeof(upb_StringView));
  } else {
    memcpy(out, &val, size);
  }
}

/* Map operations, shared by reflection and generated code. */

UPB_INLINE size_t _upb_Map_Size(const upb_Map* map) {
  return map->table.t.count;
}

UPB_INLINE bool _upb_Map_Get(const upb_Map* map, const void* key,
                             size_t key_size, void* val, size_t val_size) {
  upb_value tabval;
  upb_StringView k = _upb_map_tokey(key, key_size);
  bool ret = upb_strtable_lookup2(&map->table, k.data, k.size, &tabval);
  if (ret && val) {
    _upb_map_fromvalue(tabval, val, val_size);
  }
  return ret;
}

UPB_INLINE void* _upb_map_next(const upb_Map* map, size_t* iter) {
  upb_strtable_iter it;
  it.t = &map->table;
  it.index = *iter;
  upb_strtable_next(&it);
  *iter = it.index;
  if (upb_strtable_done(&it)) return NULL;
  return (void*)str_tabent(&it);
}

UPB_INLINE bool _upb_Map_Set(upb_Map* map, const void* key, size_t key_size,
                             void* val, size_t val_size, upb_Arena* a) {
  upb_StringView strkey = _upb_map_tokey(key, key_size);
  upb_value tabval = {0};
  if (!_upb_map_tovalue(val, val_size, &tabval, a)) return false;

  /* TODO(haberman): add overwrite operation to minimize number of lookups. */
  upb_strtable_remove2(&map->table, strkey.data, strkey.size, NULL);
  return upb_strtable_insert(&map->table, strkey.data, strkey.size, tabval, a);
}

UPB_INLINE bool _upb_Map_Delete(upb_Map* map, const void* key,
                                size_t key_size) {
  upb_StringView k = _upb_map_tokey(key, key_size);
  return upb_strtable_remove2(&map->table, k.data, k.size, NULL);
}

UPB_INLINE void _upb_Map_Clear(upb_Map* map) {
  upb_strtable_clear(&map->table);
}

/* Message map operations, these get the map from the message first. */

UPB_INLINE size_t _upb_msg_map_size(const upb_Message* msg, size_t ofs) {
  upb_Map* map = *UPB_PTR_AT(msg, ofs, upb_Map*);
  return map ? _upb_Map_Size(map) : 0;
}

UPB_INLINE bool _upb_msg_map_get(const upb_Message* msg, size_t ofs,
                                 const void* key, size_t key_size, void* val,
                                 size_t val_size) {
  upb_Map* map = *UPB_PTR_AT(msg, ofs, upb_Map*);
  if (!map) return false;
  return _upb_Map_Get(map, key, key_size, val, val_size);
}

UPB_INLINE void* _upb_msg_map_next(const upb_Message* msg, size_t ofs,
                                   size_t* iter) {
  upb_Map* map = *UPB_PTR_AT(msg, ofs, upb_Map*);
  if (!map) return NULL;
  return _upb_map_next(map, iter);
}

UPB_INLINE bool _upb_msg_map_set(upb_Message* msg, size_t ofs, const void* key,
                                 size_t key_size, void* val, size_t val_size,
                                 upb_Arena* arena) {
  upb_Map** map = UPB_PTR_AT(msg, ofs, upb_Map*);
  if (!*map) {
    *map = _upb_Map_New(arena, key_size, val_size);
  }
  return _upb_Map_Set(*map, key, key_size, val, val_size, arena);
}

UPB_INLINE bool _upb_msg_map_delete(upb_Message* msg, size_t ofs,
                                    const void* key, size_t key_size) {
  upb_Map* map = *UPB_PTR_AT(msg, ofs, upb_Map*);
  if (!map) return false;
  return _upb_Map_Delete(map, key, key_size);
}

UPB_INLINE void _upb_msg_map_clear(upb_Message* msg, size_t ofs) {
  upb_Map* map = *UPB_PTR_AT(msg, ofs, upb_Map*);
  if (!map) return;
  _upb_Map_Clear(map);
}

/* Accessing map key/value from a pointer, used by generated code only. */

UPB_INLINE void _upb_msg_map_key(const void* msg, void* key, size_t size) {
  const upb_tabent* ent = (const upb_tabent*)msg;
  uint32_t u32len;
  upb_StringView k;
  k.data = upb_tabstr(ent->key, &u32len);
  k.size = u32len;
  _upb_map_fromkey(k, key, size);
}

UPB_INLINE void _upb_msg_map_value(const void* msg, void* val, size_t size) {
  const upb_tabent* ent = (const upb_tabent*)msg;
  upb_value v = {ent->val.val};
  _upb_map_fromvalue(v, val, size);
}

UPB_INLINE void _upb_msg_map_set_value(void* msg, const void* val,
                                       size_t size) {
  upb_tabent* ent = (upb_tabent*)msg;
  /* This is like _upb_map_tovalue() except the entry already exists so we can
   * reuse the allocated upb_StringView for string fields. */
  if (size == UPB_MAPTYPE_STRING) {
    upb_StringView* strp = (upb_StringView*)(uintptr_t)ent->val.val;
    memcpy(strp, val, sizeof(*strp));
  } else {
    memcpy(&ent->val.val, val, size);
  }
}

/** _upb_mapsorter ************************************************************/

/* _upb_mapsorter sorts maps and provides ordered iteration over the entries.
 * Since maps can be recursive (map values can be messages which contain other
 * maps). _upb_mapsorter can contain a stack of maps. */

typedef struct {
  upb_tabent const** entries;
  int size;
  int cap;
} _upb_mapsorter;

typedef struct {
  int start;
  int pos;
  int end;
} _upb_sortedmap;

UPB_INLINE void _upb_mapsorter_init(_upb_mapsorter* s) {
  s->entries = NULL;
  s->size = 0;
  s->cap = 0;
}

UPB_INLINE void _upb_mapsorter_destroy(_upb_mapsorter* s) {
  if (s->entries) free(s->entries);
}

bool _upb_mapsorter_pushmap(_upb_mapsorter* s, upb_FieldType key_type,
                            const upb_Map* map, _upb_sortedmap* sorted);

UPB_INLINE void _upb_mapsorter_popmap(_upb_mapsorter* s,
                                      _upb_sortedmap* sorted) {
  s->size = sorted->start;
}

UPB_INLINE bool _upb_sortedmap_next(_upb_mapsorter* s, const upb_Map* map,
                                    _upb_sortedmap* sorted, upb_MapEntry* ent) {
  if (sorted->pos == sorted->end) return false;
  const upb_tabent* tabent = s->entries[sorted->pos++];
  upb_StringView key = upb_tabstrview(tabent->key);
  _upb_map_fromkey(key, &ent->k, map->key_size);
  upb_value val = {tabent->val.val};
  _upb_map_fromvalue(val, &ent->v, map->val_size);
  return true;
}

#ifdef __cplusplus
} /* extern "C" */
#endif

#include "upb/port_undef.inc"

#endif /* UPB_MSG_INT_H_ */<|MERGE_RESOLUTION|>--- conflicted
+++ resolved
@@ -92,17 +92,6 @@
   kUpb_LabelFlags_IsExtension = 8,
 } upb_LabelFlags;
 
-<<<<<<< HEAD
-/* Representation in the message.  Derivable from descriptortype and mode, but
- * fast access helps the serializer. */
-typedef enum {
-  kUpb_FieldRep_1Byte = 0,
-  kUpb_FieldRep_4Byte = 1,
-  kUpb_FieldRep_Pointer = 2,
-  kUpb_FieldRep_StringView = 3,
-  kUpb_FieldRep_8Byte = 4,
-  kUpb_FieldRep_Shift = 5,  // Bit offset of the rep in upb_MiniTable_Field.mode
-=======
 // Note: we sort by this number when calculating layout order.
 typedef enum {
   kUpb_FieldRep_1Byte = 0,
@@ -113,7 +102,6 @@
 
   kUpb_FieldRep_Shift = 5,  // Bit offset of the rep in upb_MiniTable_Field.mode
   kUpb_FieldRep_Max = kUpb_FieldRep_8Byte,
->>>>>>> 7c4d12e8
 } upb_FieldRep;
 
 UPB_INLINE upb_FieldMode upb_FieldMode_Get(const upb_MiniTable_Field* field) {
@@ -174,11 +162,7 @@
 
   // During table building we steal a bit to indicate that the message is a map
   // entry.  *Only* used during table building!
-<<<<<<< HEAD
-  upb_ExtMode_IsMapEntry = 4,
-=======
   kUpb_ExtMode_IsMapEntry = 4,
->>>>>>> 7c4d12e8
 } upb_ExtMode;
 
 /* MessageSet wire format is:
