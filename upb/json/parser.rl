/*
** upb::json::Parser (upb_json_parser)
**
** A parser that uses the Ragel State Machine Compiler to generate
** the finite automata.
**
** Ragel only natively handles regular languages, but we can manually
** program it a bit to handle context-free languages like JSON, by using
** the "fcall" and "fret" constructs.
**
** This parser can handle the basics, but needs several things to be fleshed
** out:
**
** - handling of unicode escape sequences (including high surrogate pairs).
** - properly check and report errors for unknown fields, stack overflow,
**   improper array nesting (or lack of nesting).
** - handling of base64 sequences with padding characters.
** - handling of push-back (non-success returns from sink functions).
** - handling of keys/escape-sequences/etc that span input buffers.
*/

<<<<<<< HEAD
#include <ctype.h>
=======
/* Need to define _XOPEN_SOURCE before any include to make strptime work. */
#define _XOPEN_SOURCE 700

>>>>>>> 51f30e06
#include <errno.h>
#include <float.h>
#include <math.h>
#include <stdint.h>
#include <stdio.h>
#include <stdlib.h>
#include <string.h>

#include <time.h>

#include "upb/json/parser.h"
#include "upb/pb/encoder.h"

#define UPB_JSON_MAX_DEPTH 64

/* Type of value message */
enum {
  VALUE_NULLVALUE   = 0,
  VALUE_NUMBERVALUE = 1,
  VALUE_STRINGVALUE = 2,
  VALUE_BOOLVALUE   = 3,
  VALUE_STRUCTVALUE = 4,
  VALUE_LISTVALUE   = 5
};

/* Forward declare */
static bool is_top_level(upb_json_parser *p);
static bool is_wellknown_msg(upb_json_parser *p, upb_wellknowntype_t type);
static bool is_wellknown_field(upb_json_parser *p, upb_wellknowntype_t type);

static bool is_number_wrapper_object(upb_json_parser *p);
static bool does_number_wrapper_start(upb_json_parser *p);
static bool does_number_wrapper_end(upb_json_parser *p);

static bool is_string_wrapper_object(upb_json_parser *p);
static bool does_string_wrapper_start(upb_json_parser *p);
static bool does_string_wrapper_end(upb_json_parser *p);

static bool does_fieldmask_start(upb_json_parser *p);
static bool does_fieldmask_end(upb_json_parser *p);
static void start_fieldmask_object(upb_json_parser *p);
static void end_fieldmask_object(upb_json_parser *p);

static void start_wrapper_object(upb_json_parser *p);
static void end_wrapper_object(upb_json_parser *p);

static void start_value_object(upb_json_parser *p, int value_type);
static void end_value_object(upb_json_parser *p);

static void start_listvalue_object(upb_json_parser *p);
static void end_listvalue_object(upb_json_parser *p);

static void start_structvalue_object(upb_json_parser *p);
static void end_structvalue_object(upb_json_parser *p);

static void start_object(upb_json_parser *p);
static void end_object(upb_json_parser *p);

static void start_any_object(upb_json_parser *p, const char *ptr);
static bool end_any_object(upb_json_parser *p, const char *ptr);

static bool start_subobject(upb_json_parser *p);
static void end_subobject(upb_json_parser *p);

static void start_member(upb_json_parser *p);
static void end_member(upb_json_parser *p);
static bool end_membername(upb_json_parser *p);

static void start_any_member(upb_json_parser *p, const char *ptr);
static void end_any_member(upb_json_parser *p, const char *ptr);
static bool end_any_membername(upb_json_parser *p);

size_t parse(void *closure, const void *hd, const char *buf, size_t size,
             const upb_bufhandle *handle);
static bool end(void *closure, const void *hd);

static const char eof_ch = 'e';

/* stringsink */
typedef struct {
  upb_byteshandler handler;
  upb_bytessink sink;
  char *ptr;
  size_t len, size;
} upb_stringsink;


static void *stringsink_start(void *_sink, const void *hd, size_t size_hint) {
  upb_stringsink *sink = _sink;
  sink->len = 0;
  UPB_UNUSED(hd);
  UPB_UNUSED(size_hint);
  return sink;
}

static size_t stringsink_string(void *_sink, const void *hd, const char *ptr,
                                size_t len, const upb_bufhandle *handle) {
  upb_stringsink *sink = _sink;
  size_t new_size = sink->size;

  UPB_UNUSED(hd);
  UPB_UNUSED(handle);

  while (sink->len + len > new_size) {
    new_size *= 2;
  }

  if (new_size != sink->size) {
    sink->ptr = realloc(sink->ptr, new_size);
    sink->size = new_size;
  }

  memcpy(sink->ptr + sink->len, ptr, len);
  sink->len += len;

  return len;
}

void upb_stringsink_init(upb_stringsink *sink) {
  upb_byteshandler_init(&sink->handler);
  upb_byteshandler_setstartstr(&sink->handler, stringsink_start, NULL);
  upb_byteshandler_setstring(&sink->handler, stringsink_string, NULL);

  upb_bytessink_reset(&sink->sink, &sink->handler, sink);

  sink->size = 32;
  sink->ptr = malloc(sink->size);
  sink->len = 0;
}

void upb_stringsink_uninit(upb_stringsink *sink) { free(sink->ptr); }

typedef struct {
  /* For encoding Any value field in binary format. */
  upb_handlercache *encoder_handlercache;
  upb_stringsink stringsink;

  /* For decoding Any value field in json format. */
  upb_json_codecache *parser_codecache;
  upb_sink sink;
  upb_json_parser *parser;

  /* Mark the range of uninterpreted values in json input before type url. */
  const char *before_type_url_start;
  const char *before_type_url_end;

  /* Mark the range of uninterpreted values in json input after type url. */
  const char *after_type_url_start;
} upb_jsonparser_any_frame;

typedef struct {
  upb_sink sink;

  /* The current message in which we're parsing, and the field whose value we're
   * expecting next. */
  const upb_msgdef *m;
  const upb_fielddef *f;

  /* The table mapping json name to fielddef for this message. */
  const upb_strtable *name_table;

  /* We are in a repeated-field context, ready to emit mapentries as
   * submessages. This flag alters the start-of-object (open-brace) behavior to
   * begin a sequence of mapentry messages rather than a single submessage. */
  bool is_map;

  /* We are in a map-entry message context. This flag is set when parsing the
   * value field of a single map entry and indicates to all value-field parsers
   * (subobjects, strings, numbers, and bools) that the map-entry submessage
   * should end as soon as the value is parsed. */
  bool is_mapentry;

  /* If |is_map| or |is_mapentry| is true, |mapfield| refers to the parent
   * message's map field that we're currently parsing. This differs from |f|
   * because |f| is the field in the *current* message (i.e., the map-entry
   * message itself), not the parent's field that leads to this map. */
  const upb_fielddef *mapfield;

  /* We are in an Any message context. This flag is set when parsing the Any
   * message and indicates to all field parsers (subobjects, strings, numbers,
   * and bools) that the parsed field should be serialized as binary data or
   * cached (type url not found yet). */
  bool is_any;

  /* The type of packed message in Any. */
  upb_jsonparser_any_frame *any_frame;

  /* True if the field to be parsed is unknown. */
  bool is_unknown_field;
} upb_jsonparser_frame;

struct upb_json_parser {
  upb_arena *arena;
  const upb_json_parsermethod *method;
  upb_bytessink input_;

  /* Stack to track the JSON scopes we are in. */
  upb_jsonparser_frame stack[UPB_JSON_MAX_DEPTH];
  upb_jsonparser_frame *top;
  upb_jsonparser_frame *limit;

  upb_status *status;

  /* Ragel's internal parsing stack for the parsing state machine. */
  int current_state;
  int parser_stack[UPB_JSON_MAX_DEPTH];
  int parser_top;

  /* The handle for the current buffer. */
  const upb_bufhandle *handle;

  /* Accumulate buffer.  See details in parser.rl. */
  const char *accumulated;
  size_t accumulated_len;
  char *accumulate_buf;
  size_t accumulate_buf_size;

  /* Multi-part text data.  See details in parser.rl. */
  int multipart_state;
  upb_selector_t string_selector;

  /* Input capture.  See details in parser.rl. */
  const char *capture;

  /* Intermediate result of parsing a unicode escape sequence. */
  uint32_t digit;

  /* For resolve type url in Any. */
  const upb_symtab *symtab;

  /* Whether to proceed if unknown field is met. */
  bool ignore_json_unknown;

  /* Cache for parsing timestamp due to base and zone are handled in different
   * handlers. */
  struct tm tm;
};

struct upb_json_codecache {
  upb_arena *arena;
  upb_inttable methods;   /* upb_msgdef* -> upb_json_parsermethod* */
};

struct upb_json_parsermethod {
  const upb_json_codecache *cache;
  upb_byteshandler input_handler_;

  /* Maps json_name -> fielddef */
  upb_strtable name_table;
};

#define PARSER_CHECK_RETURN(x) if (!(x)) return false

static upb_jsonparser_any_frame *json_parser_any_frame_new(
    upb_json_parser *p) {
  upb_jsonparser_any_frame *frame;

  frame = upb_arena_malloc(p->arena, sizeof(upb_jsonparser_any_frame));

  frame->encoder_handlercache = upb_pb_encoder_newcache();
  frame->parser_codecache = upb_json_codecache_new();
  frame->parser = NULL;
  frame->before_type_url_start = NULL;
  frame->before_type_url_end = NULL;
  frame->after_type_url_start = NULL;

  upb_stringsink_init(&frame->stringsink);

  return frame;
}

static void json_parser_any_frame_set_payload_type(
    upb_json_parser *p,
    upb_jsonparser_any_frame *frame,
    const upb_msgdef *payload_type) {
  const upb_handlers *h;
  const upb_json_parsermethod *parser_method;
  upb_pb_encoder *encoder;

  /* Initialize encoder. */
  h = upb_handlercache_get(frame->encoder_handlercache, payload_type);
  encoder = upb_pb_encoder_create(p->arena, h, frame->stringsink.sink);

  /* Initialize parser. */
  parser_method = upb_json_codecache_get(frame->parser_codecache, payload_type);
  upb_sink_reset(&frame->sink, h, encoder);
  frame->parser =
      upb_json_parser_create(p->arena, parser_method, p->symtab, frame->sink,
                             p->status, p->ignore_json_unknown);
}

static void json_parser_any_frame_free(upb_jsonparser_any_frame *frame) {
  upb_handlercache_free(frame->encoder_handlercache);
  upb_json_codecache_free(frame->parser_codecache);
  upb_stringsink_uninit(&frame->stringsink);
}

static bool json_parser_any_frame_has_type_url(
  upb_jsonparser_any_frame *frame) {
  return frame->parser != NULL;
}

static bool json_parser_any_frame_has_value_before_type_url(
  upb_jsonparser_any_frame *frame) {
  return frame->before_type_url_start != frame->before_type_url_end;
}

static bool json_parser_any_frame_has_value_after_type_url(
  upb_jsonparser_any_frame *frame) {
  return frame->after_type_url_start != NULL;
}

static bool json_parser_any_frame_has_value(
  upb_jsonparser_any_frame *frame) {
  return json_parser_any_frame_has_value_before_type_url(frame) ||
         json_parser_any_frame_has_value_after_type_url(frame);
}

static void json_parser_any_frame_set_before_type_url_end(
    upb_jsonparser_any_frame *frame,
    const char *ptr) {
  if (frame->parser == NULL) {
    frame->before_type_url_end = ptr;
  }
}

static void json_parser_any_frame_set_after_type_url_start_once(
    upb_jsonparser_any_frame *frame,
    const char *ptr) {
  if (json_parser_any_frame_has_type_url(frame) &&
      frame->after_type_url_start == NULL) {
    frame->after_type_url_start = ptr;
  }
}

/* Used to signal that a capture has been suspended. */
static char suspend_capture;

static upb_selector_t getsel_for_handlertype(upb_json_parser *p,
                                             upb_handlertype_t type) {
  upb_selector_t sel;
  bool ok = upb_handlers_getselector(p->top->f, type, &sel);
  UPB_ASSERT(ok);
  return sel;
}

static upb_selector_t parser_getsel(upb_json_parser *p) {
  return getsel_for_handlertype(
      p, upb_handlers_getprimitivehandlertype(p->top->f));
}

static bool check_stack(upb_json_parser *p) {
  if ((p->top + 1) == p->limit) {
    upb_status_seterrmsg(p->status, "Nesting too deep");
    return false;
  }

  return true;
}

static void set_name_table(upb_json_parser *p, upb_jsonparser_frame *frame) {
  upb_value v;
  const upb_json_codecache *cache = p->method->cache;
  bool ok;
  const upb_json_parsermethod *method;

  ok = upb_inttable_lookupptr(&cache->methods, frame->m, &v);
  UPB_ASSERT(ok);
  method = upb_value_getconstptr(v);

  frame->name_table = &method->name_table;
}

/* There are GCC/Clang built-ins for overflow checking which we could start
 * using if there was any performance benefit to it. */

static bool checked_add(size_t a, size_t b, size_t *c) {
  if (SIZE_MAX - a < b) return false;
  *c = a + b;
  return true;
}

static size_t saturating_multiply(size_t a, size_t b) {
  /* size_t is unsigned, so this is defined behavior even on overflow. */
  size_t ret = a * b;
  if (b != 0 && ret / b != a) {
    ret = SIZE_MAX;
  }
  return ret;
}


/* Base64 decoding ************************************************************/

/* TODO(haberman): make this streaming. */

static const signed char b64table[] = {
  -1,      -1,      -1,      -1,      -1,      -1,      -1,      -1,
  -1,      -1,      -1,      -1,      -1,      -1,      -1,      -1,
  -1,      -1,      -1,      -1,      -1,      -1,      -1,      -1,
  -1,      -1,      -1,      -1,      -1,      -1,      -1,      -1,
  -1,      -1,      -1,      -1,      -1,      -1,      -1,      -1,
  -1,      -1,      -1,      62/*+*/, -1,      -1,      -1,      63/*/ */,
  52/*0*/, 53/*1*/, 54/*2*/, 55/*3*/, 56/*4*/, 57/*5*/, 58/*6*/, 59/*7*/,
  60/*8*/, 61/*9*/, -1,      -1,      -1,      -1,      -1,      -1,
  -1,       0/*A*/,  1/*B*/,  2/*C*/,  3/*D*/,  4/*E*/,  5/*F*/,  6/*G*/,
  07/*H*/,  8/*I*/,  9/*J*/, 10/*K*/, 11/*L*/, 12/*M*/, 13/*N*/, 14/*O*/,
  15/*P*/, 16/*Q*/, 17/*R*/, 18/*S*/, 19/*T*/, 20/*U*/, 21/*V*/, 22/*W*/,
  23/*X*/, 24/*Y*/, 25/*Z*/, -1,      -1,      -1,      -1,      -1,
  -1,      26/*a*/, 27/*b*/, 28/*c*/, 29/*d*/, 30/*e*/, 31/*f*/, 32/*g*/,
  33/*h*/, 34/*i*/, 35/*j*/, 36/*k*/, 37/*l*/, 38/*m*/, 39/*n*/, 40/*o*/,
  41/*p*/, 42/*q*/, 43/*r*/, 44/*s*/, 45/*t*/, 46/*u*/, 47/*v*/, 48/*w*/,
  49/*x*/, 50/*y*/, 51/*z*/, -1,      -1,      -1,      -1,      -1,
  -1,      -1,      -1,      -1,      -1,      -1,      -1,      -1,
  -1,      -1,      -1,      -1,      -1,      -1,      -1,      -1,
  -1,      -1,      -1,      -1,      -1,      -1,      -1,      -1,
  -1,      -1,      -1,      -1,      -1,      -1,      -1,      -1,
  -1,      -1,      -1,      -1,      -1,      -1,      -1,      -1,
  -1,      -1,      -1,      -1,      -1,      -1,      -1,      -1,
  -1,      -1,      -1,      -1,      -1,      -1,      -1,      -1,
  -1,      -1,      -1,      -1,      -1,      -1,      -1,      -1,
  -1,      -1,      -1,      -1,      -1,      -1,      -1,      -1,
  -1,      -1,      -1,      -1,      -1,      -1,      -1,      -1,
  -1,      -1,      -1,      -1,      -1,      -1,      -1,      -1,
  -1,      -1,      -1,      -1,      -1,      -1,      -1,      -1,
  -1,      -1,      -1,      -1,      -1,      -1,      -1,      -1,
  -1,      -1,      -1,      -1,      -1,      -1,      -1,      -1,
  -1,      -1,      -1,      -1,      -1,      -1,      -1,      -1,
  -1,      -1,      -1,      -1,      -1,      -1,      -1,      -1
};

/* Returns the table value sign-extended to 32 bits.  Knowing that the upper
 * bits will be 1 for unrecognized characters makes it easier to check for
 * this error condition later (see below). */
int32_t b64lookup(unsigned char ch) { return b64table[ch]; }

/* Returns true if the given character is not a valid base64 character or
 * padding. */
bool nonbase64(unsigned char ch) { return b64lookup(ch) == -1 && ch != '='; }

static bool base64_push(upb_json_parser *p, upb_selector_t sel, const char *ptr,
                        size_t len) {
  const char *limit = ptr + len;
  for (; ptr < limit; ptr += 4) {
    uint32_t val;
    char output[3];

    if (limit - ptr < 4) {
      upb_status_seterrf(p->status,
                         "Base64 input for bytes field not a multiple of 4: %s",
                         upb_fielddef_name(p->top->f));
      return false;
    }

    val = b64lookup(ptr[0]) << 18 |
          b64lookup(ptr[1]) << 12 |
          b64lookup(ptr[2]) << 6  |
          b64lookup(ptr[3]);

    /* Test the upper bit; returns true if any of the characters returned -1. */
    if (val & 0x80000000) {
      goto otherchar;
    }

    output[0] = val >> 16;
    output[1] = (val >> 8) & 0xff;
    output[2] = val & 0xff;
    upb_sink_putstring(p->top->sink, sel, output, 3, NULL);
  }
  return true;

otherchar:
  if (nonbase64(ptr[0]) || nonbase64(ptr[1]) || nonbase64(ptr[2]) ||
      nonbase64(ptr[3]) ) {
    upb_status_seterrf(p->status,
                       "Non-base64 characters in bytes field: %s",
                       upb_fielddef_name(p->top->f));
    return false;
  } if (ptr[2] == '=') {
    uint32_t val;
    char output;

    /* Last group contains only two input bytes, one output byte. */
    if (ptr[0] == '=' || ptr[1] == '=' || ptr[3] != '=') {
      goto badpadding;
    }

    val = b64lookup(ptr[0]) << 18 |
          b64lookup(ptr[1]) << 12;

    UPB_ASSERT(!(val & 0x80000000));
    output = val >> 16;
    upb_sink_putstring(p->top->sink, sel, &output, 1, NULL);
    return true;
  } else {
    uint32_t val;
    char output[2];

    /* Last group contains only three input bytes, two output bytes. */
    if (ptr[0] == '=' || ptr[1] == '=' || ptr[2] == '=') {
      goto badpadding;
    }

    val = b64lookup(ptr[0]) << 18 |
          b64lookup(ptr[1]) << 12 |
          b64lookup(ptr[2]) << 6;

    output[0] = val >> 16;
    output[1] = (val >> 8) & 0xff;
    upb_sink_putstring(p->top->sink, sel, output, 2, NULL);
    return true;
  }

badpadding:
  upb_status_seterrf(p->status,
                     "Incorrect base64 padding for field: %s (%.*s)",
                     upb_fielddef_name(p->top->f),
                     4, ptr);
  return false;
}


/* Accumulate buffer **********************************************************/

/* Functionality for accumulating a buffer.
 *
 * Some parts of the parser need an entire value as a contiguous string.  For
 * example, to look up a member name in a hash table, or to turn a string into
 * a number, the relevant library routines need the input string to be in
 * contiguous memory, even if the value spanned two or more buffers in the
 * input.  These routines handle that.
 *
 * In the common case we can just point to the input buffer to get this
 * contiguous string and avoid any actual copy.  So we optimistically begin
 * this way.  But there are a few cases where we must instead copy into a
 * separate buffer:
 *
 *   1. The string was not contiguous in the input (it spanned buffers).
 *
 *   2. The string included escape sequences that need to be interpreted to get
 *      the true value in a contiguous buffer. */

static void assert_accumulate_empty(upb_json_parser *p) {
  UPB_ASSERT(p->accumulated == NULL);
  UPB_ASSERT(p->accumulated_len == 0);
}

static void accumulate_clear(upb_json_parser *p) {
  p->accumulated = NULL;
  p->accumulated_len = 0;
}

/* Used internally by accumulate_append(). */
static bool accumulate_realloc(upb_json_parser *p, size_t need) {
  void *mem;
  size_t old_size = p->accumulate_buf_size;
  size_t new_size = UPB_MAX(old_size, 128);
  while (new_size < need) {
    new_size = saturating_multiply(new_size, 2);
  }

  mem = upb_arena_realloc(p->arena, p->accumulate_buf, old_size, new_size);
  if (!mem) {
    upb_status_seterrmsg(p->status, "Out of memory allocating buffer.");
    return false;
  }

  p->accumulate_buf = mem;
  p->accumulate_buf_size = new_size;
  return true;
}

/* Logically appends the given data to the append buffer.
 * If "can_alias" is true, we will try to avoid actually copying, but the buffer
 * must be valid until the next accumulate_append() call (if any). */
static bool accumulate_append(upb_json_parser *p, const char *buf, size_t len,
                              bool can_alias) {
  size_t need;

  if (!p->accumulated && can_alias) {
    p->accumulated = buf;
    p->accumulated_len = len;
    return true;
  }

  if (!checked_add(p->accumulated_len, len, &need)) {
    upb_status_seterrmsg(p->status, "Integer overflow.");
    return false;
  }

  if (need > p->accumulate_buf_size && !accumulate_realloc(p, need)) {
    return false;
  }

  if (p->accumulated != p->accumulate_buf) {
    memcpy(p->accumulate_buf, p->accumulated, p->accumulated_len);
    p->accumulated = p->accumulate_buf;
  }

  memcpy(p->accumulate_buf + p->accumulated_len, buf, len);
  p->accumulated_len += len;
  return true;
}

/* Returns a pointer to the data accumulated since the last accumulate_clear()
 * call, and writes the length to *len.  This with point either to the input
 * buffer or a temporary accumulate buffer. */
static const char *accumulate_getptr(upb_json_parser *p, size_t *len) {
  UPB_ASSERT(p->accumulated);
  *len = p->accumulated_len;
  return p->accumulated;
}


/* Mult-part text data ********************************************************/

/* When we have text data in the input, it can often come in multiple segments.
 * For example, there may be some raw string data followed by an escape
 * sequence.  The two segments are processed with different logic.  Also buffer
 * seams in the input can cause multiple segments.
 *
 * As we see segments, there are two main cases for how we want to process them:
 *
 *  1. we want to push the captured input directly to string handlers.
 *
 *  2. we need to accumulate all the parts into a contiguous buffer for further
 *     processing (field name lookup, string->number conversion, etc). */

/* This is the set of states for p->multipart_state. */
enum {
  /* We are not currently processing multipart data. */
  MULTIPART_INACTIVE = 0,

  /* We are processing multipart data by accumulating it into a contiguous
   * buffer. */
  MULTIPART_ACCUMULATE = 1,

  /* We are processing multipart data by pushing each part directly to the
   * current string handlers. */
  MULTIPART_PUSHEAGERLY = 2
};

/* Start a multi-part text value where we accumulate the data for processing at
 * the end. */
static void multipart_startaccum(upb_json_parser *p) {
  assert_accumulate_empty(p);
  UPB_ASSERT(p->multipart_state == MULTIPART_INACTIVE);
  p->multipart_state = MULTIPART_ACCUMULATE;
}

/* Start a multi-part text value where we immediately push text data to a string
 * value with the given selector. */
static void multipart_start(upb_json_parser *p, upb_selector_t sel) {
  assert_accumulate_empty(p);
  UPB_ASSERT(p->multipart_state == MULTIPART_INACTIVE);
  p->multipart_state = MULTIPART_PUSHEAGERLY;
  p->string_selector = sel;
}

static bool multipart_text(upb_json_parser *p, const char *buf, size_t len,
                           bool can_alias) {
  switch (p->multipart_state) {
    case MULTIPART_INACTIVE:
      upb_status_seterrmsg(
          p->status, "Internal error: unexpected state MULTIPART_INACTIVE");
      return false;

    case MULTIPART_ACCUMULATE:
      if (!accumulate_append(p, buf, len, can_alias)) {
        return false;
      }
      break;

    case MULTIPART_PUSHEAGERLY: {
      const upb_bufhandle *handle = can_alias ? p->handle : NULL;
      upb_sink_putstring(p->top->sink, p->string_selector, buf, len, handle);
      break;
    }
  }

  return true;
}

/* Note: this invalidates the accumulate buffer!  Call only after reading its
 * contents. */
static void multipart_end(upb_json_parser *p) {
  UPB_ASSERT(p->multipart_state != MULTIPART_INACTIVE);
  p->multipart_state = MULTIPART_INACTIVE;
  accumulate_clear(p);
}


/* Input capture **************************************************************/

/* Functionality for capturing a region of the input as text.  Gracefully
 * handles the case where a buffer seam occurs in the middle of the captured
 * region. */

static void capture_begin(upb_json_parser *p, const char *ptr) {
  UPB_ASSERT(p->multipart_state != MULTIPART_INACTIVE);
  UPB_ASSERT(p->capture == NULL);
  p->capture = ptr;
}

static bool capture_end(upb_json_parser *p, const char *ptr) {
  UPB_ASSERT(p->capture);
  if (multipart_text(p, p->capture, ptr - p->capture, true)) {
    p->capture = NULL;
    return true;
  } else {
    return false;
  }
}

/* This is called at the end of each input buffer (ie. when we have hit a
 * buffer seam).  If we are in the middle of capturing the input, this
 * processes the unprocessed capture region. */
static void capture_suspend(upb_json_parser *p, const char **ptr) {
  if (!p->capture) return;

  if (multipart_text(p, p->capture, *ptr - p->capture, false)) {
    /* We use this as a signal that we were in the middle of capturing, and
     * that capturing should resume at the beginning of the next buffer.
     * 
     * We can't use *ptr here, because we have no guarantee that this pointer
     * will be valid when we resume (if the underlying memory is freed, then
     * using the pointer at all, even to compare to NULL, is likely undefined
     * behavior). */
    p->capture = &suspend_capture;
  } else {
    /* Need to back up the pointer to the beginning of the capture, since
     * we were not able to actually preserve it. */
    *ptr = p->capture;
  }
}

static void capture_resume(upb_json_parser *p, const char *ptr) {
  if (p->capture) {
    UPB_ASSERT(p->capture == &suspend_capture);
    p->capture = ptr;
  }
}


/* Callbacks from the parser **************************************************/

/* These are the functions called directly from the parser itself.
 * We define these in the same order as their declarations in the parser. */

static char escape_char(char in) {
  switch (in) {
    case 'r': return '\r';
    case 't': return '\t';
    case 'n': return '\n';
    case 'f': return '\f';
    case 'b': return '\b';
    case '/': return '/';
    case '"': return '"';
    case '\\': return '\\';
    default:
      UPB_ASSERT(0);
      return 'x';
  }
}

static bool escape(upb_json_parser *p, const char *ptr) {
  char ch = escape_char(*ptr);
  return multipart_text(p, &ch, 1, false);
}

static void start_hex(upb_json_parser *p) {
  p->digit = 0;
}

static void hexdigit(upb_json_parser *p, const char *ptr) {
  char ch = *ptr;

  p->digit <<= 4;

  if (ch >= '0' && ch <= '9') {
    p->digit += (ch - '0');
  } else if (ch >= 'a' && ch <= 'f') {
    p->digit += ((ch - 'a') + 10);
  } else {
    UPB_ASSERT(ch >= 'A' && ch <= 'F');
    p->digit += ((ch - 'A') + 10);
  }
}

static bool end_hex(upb_json_parser *p) {
  uint32_t codepoint = p->digit;

  /* emit the codepoint as UTF-8. */
  char utf8[3]; /* support \u0000 -- \uFFFF -- need only three bytes. */
  int length = 0;
  if (codepoint <= 0x7F) {
    utf8[0] = codepoint;
    length = 1;
  } else if (codepoint <= 0x07FF) {
    utf8[1] = (codepoint & 0x3F) | 0x80;
    codepoint >>= 6;
    utf8[0] = (codepoint & 0x1F) | 0xC0;
    length = 2;
  } else /* codepoint <= 0xFFFF */ {
    utf8[2] = (codepoint & 0x3F) | 0x80;
    codepoint >>= 6;
    utf8[1] = (codepoint & 0x3F) | 0x80;
    codepoint >>= 6;
    utf8[0] = (codepoint & 0x0F) | 0xE0;
    length = 3;
  }
  /* TODO(haberman): Handle high surrogates: if codepoint is a high surrogate
   * we have to wait for the next escape to get the full code point). */

  return multipart_text(p, utf8, length, false);
}

static void start_text(upb_json_parser *p, const char *ptr) {
  capture_begin(p, ptr);
}

static bool end_text(upb_json_parser *p, const char *ptr) {
  return capture_end(p, ptr);
}

static bool start_number(upb_json_parser *p, const char *ptr) {
  if (is_top_level(p)) {
    if (is_number_wrapper_object(p)) {
      start_wrapper_object(p);
    } else if (is_wellknown_msg(p, UPB_WELLKNOWN_VALUE)) {
      start_value_object(p, VALUE_NUMBERVALUE);
    } else {
      return false;
    }
  } else if (does_number_wrapper_start(p)) {
    if (!start_subobject(p)) {
      return false;
    }
    start_wrapper_object(p);
  } else if (is_wellknown_field(p, UPB_WELLKNOWN_VALUE)) {
    if (!start_subobject(p)) {
      return false;
    }
    start_value_object(p, VALUE_NUMBERVALUE);
  }

  multipart_startaccum(p);
  capture_begin(p, ptr);
  return true;
}

static bool parse_number(upb_json_parser *p, bool is_quoted);

static bool end_number_nontop(upb_json_parser *p, const char *ptr) {
  if (!capture_end(p, ptr)) {
    return false;
  }

  if (p->top->f == NULL) {
    multipart_end(p);
    return true;
  }

  return parse_number(p, false);
}

static bool end_number(upb_json_parser *p, const char *ptr) {
  if (!end_number_nontop(p, ptr)) {
    return false;
  }

  if (does_number_wrapper_end(p)) {
    end_wrapper_object(p);
    if (!is_top_level(p)) {
      end_subobject(p);
    }
    return true;
  }

  if (is_wellknown_msg(p, UPB_WELLKNOWN_VALUE)) {
    end_value_object(p);
    if (!is_top_level(p)) {
      end_subobject(p);
    }
    return true;
  }

  return true;
}

/* |buf| is NULL-terminated. |buf| itself will never include quotes;
 * |is_quoted| tells us whether this text originally appeared inside quotes. */
static bool parse_number_from_buffer(upb_json_parser *p, const char *buf,
                                     bool is_quoted) {
  size_t len = strlen(buf);
  const char *bufend = buf + len;
  char *end;
  upb_fieldtype_t type = upb_fielddef_type(p->top->f);
  double val;
  double dummy;
  double inf = 1.0 / 0.0;  /* C89 does not have an INFINITY macro. */

  errno = 0;

  if (len == 0 || buf[0] == ' ') {
    return false;
  }

  /* For integer types, first try parsing with integer-specific routines.
   * If these succeed, they will be more accurate for int64/uint64 than
   * strtod().
   */
  switch (type) {
    case UPB_TYPE_ENUM:
    case UPB_TYPE_INT32: {
      long val = strtol(buf, &end, 0);
      if (errno == ERANGE || end != bufend) {
        break;
      } else if (val > INT32_MAX || val < INT32_MIN) {
        return false;
      } else {
        upb_sink_putint32(p->top->sink, parser_getsel(p), val);
        return true;
      }
    }
    case UPB_TYPE_UINT32: {
      unsigned long val = strtoul(buf, &end, 0);
      if (end != bufend) {
        break;
      } else if (val > UINT32_MAX || errno == ERANGE) {
        return false;
      } else {
        upb_sink_putuint32(p->top->sink, parser_getsel(p), val);
        return true;
      }
    }
    /* XXX: We can't handle [u]int64 properly on 32-bit machines because
     * strto[u]ll isn't in C89. */
    case UPB_TYPE_INT64: {
      long val = strtol(buf, &end, 0);
      if (errno == ERANGE || end != bufend) {
        break;
      } else {
        upb_sink_putint64(p->top->sink, parser_getsel(p), val);
        return true;
      }
    }
    case UPB_TYPE_UINT64: {
      unsigned long val = strtoul(p->accumulated, &end, 0);
      if (end != bufend) {
        break;
      } else if (errno == ERANGE) {
        return false;
      } else {
        upb_sink_putuint64(p->top->sink, parser_getsel(p), val);
        return true;
      }
    }
    default:
      break;
  }

  if (type != UPB_TYPE_DOUBLE && type != UPB_TYPE_FLOAT && is_quoted) {
    /* Quoted numbers for integer types are not allowed to be in double form. */
    return false;
  }

  if (len == strlen("Infinity") && strcmp(buf, "Infinity") == 0) {
    /* C89 does not have an INFINITY macro. */
    val = inf;
  } else if (len == strlen("-Infinity") && strcmp(buf, "-Infinity") == 0) {
    val = -inf;
  } else {
    val = strtod(buf, &end);
    if (errno == ERANGE || end != bufend) {
      return false;
    }
  }

  switch (type) {
#define CASE(capitaltype, smalltype, ctype, min, max)                     \
    case UPB_TYPE_ ## capitaltype: {                                      \
      if (modf(val, &dummy) != 0 || val > max || val < min) {             \
        return false;                                                     \
      } else {                                                            \
        upb_sink_put ## smalltype(p->top->sink, parser_getsel(p),        \
                                  (ctype)val);                            \
        return true;                                                      \
      }                                                                   \
      break;                                                              \
    }
    case UPB_TYPE_ENUM:
    CASE(INT32, int32, int32_t, INT32_MIN, INT32_MAX);
    CASE(INT64, int64, int64_t, INT64_MIN, INT64_MAX);
    CASE(UINT32, uint32, uint32_t, 0, UINT32_MAX);
    CASE(UINT64, uint64, uint64_t, 0, UINT64_MAX);
#undef CASE

    case UPB_TYPE_DOUBLE:
      upb_sink_putdouble(p->top->sink, parser_getsel(p), val);
      return true;
    case UPB_TYPE_FLOAT:
      if ((val > FLT_MAX || val < -FLT_MAX) && val != inf && val != -inf) {
        return false;
      } else {
        upb_sink_putfloat(p->top->sink, parser_getsel(p), val);
        return true;
      }
    default:
      return false;
  }
}

static bool parse_number(upb_json_parser *p, bool is_quoted) {
  size_t len;
  const char *buf;

  /* strtol() and friends unfortunately do not support specifying the length of
   * the input string, so we need to force a copy into a NULL-terminated buffer. */
  if (!multipart_text(p, "\0", 1, false)) {
    return false;
  }

  buf = accumulate_getptr(p, &len);

  if (parse_number_from_buffer(p, buf, is_quoted)) {
    multipart_end(p);
    return true;
  } else {
    upb_status_seterrf(p->status, "error parsing number: %s", buf);
    multipart_end(p);
    return false;
  }
}

static bool parser_putbool(upb_json_parser *p, bool val) {
  bool ok;

  if (p->top->f == NULL) {
    return true;
  }

  if (upb_fielddef_type(p->top->f) != UPB_TYPE_BOOL) {
    upb_status_seterrf(p->status,
                       "Boolean value specified for non-bool field: %s",
                       upb_fielddef_name(p->top->f));
    return false;
  }

  ok = upb_sink_putbool(p->top->sink, parser_getsel(p), val);
  UPB_ASSERT(ok);

  return true;
}

static bool end_bool(upb_json_parser *p, bool val) {
  if (is_top_level(p)) {
    if (is_wellknown_msg(p, UPB_WELLKNOWN_BOOLVALUE)) {
      start_wrapper_object(p);
    } else if (is_wellknown_msg(p, UPB_WELLKNOWN_VALUE)) {
      start_value_object(p, VALUE_BOOLVALUE);
    } else {
      return false;
    }
  } else if (is_wellknown_field(p, UPB_WELLKNOWN_BOOLVALUE)) {
    if (!start_subobject(p)) {
      return false;
    }
    start_wrapper_object(p);
  } else if (is_wellknown_field(p, UPB_WELLKNOWN_VALUE)) {
    if (!start_subobject(p)) {
      return false;
    }
    start_value_object(p, VALUE_BOOLVALUE);
  }

  if (p->top->is_unknown_field) {
    return true;
  }

  if (!parser_putbool(p, val)) {
    return false;
  }

  if (is_wellknown_msg(p, UPB_WELLKNOWN_BOOLVALUE)) {
    end_wrapper_object(p);
    if (!is_top_level(p)) {
      end_subobject(p);
    }
    return true;
  }

  if (is_wellknown_msg(p, UPB_WELLKNOWN_VALUE)) {
    end_value_object(p);
    if (!is_top_level(p)) {
      end_subobject(p);
    }
    return true;
  }

  return true;
}

static bool end_null(upb_json_parser *p) {
  const char *zero_ptr = "0";

  if (is_top_level(p)) {
    if (is_wellknown_msg(p, UPB_WELLKNOWN_VALUE)) {
      start_value_object(p, VALUE_NULLVALUE);
    } else {
      return true;
    }
  } else if (is_wellknown_field(p, UPB_WELLKNOWN_VALUE)) {
    if (!start_subobject(p)) {
      return false;
    }
    start_value_object(p, VALUE_NULLVALUE);
  } else {
    return true;
  }

  /* Fill null_value field. */
  multipart_startaccum(p);
  capture_begin(p, zero_ptr);
  capture_end(p, zero_ptr + 1);
  parse_number(p, false);

  end_value_object(p);
  if (!is_top_level(p)) {
    end_subobject(p);
  }

  return true;
}

static bool start_any_stringval(upb_json_parser *p) {
  multipart_startaccum(p);
  return true;
}

static bool start_stringval(upb_json_parser *p) {
  if (is_top_level(p)) {
    if (is_string_wrapper_object(p)) {
      start_wrapper_object(p);
    } else if (is_wellknown_msg(p, UPB_WELLKNOWN_FIELDMASK)) {
      start_fieldmask_object(p);
      return true;
    } else if (is_wellknown_msg(p, UPB_WELLKNOWN_TIMESTAMP) ||
               is_wellknown_msg(p, UPB_WELLKNOWN_DURATION)) {
      start_object(p);
    } else if (is_wellknown_msg(p, UPB_WELLKNOWN_VALUE)) {
      start_value_object(p, VALUE_STRINGVALUE);
    } else {
      return false;
    }
  } else if (does_string_wrapper_start(p)) {
    if (!start_subobject(p)) {
      return false;
    }
    start_wrapper_object(p);
  } else if (does_fieldmask_start(p)) {
    if (!start_subobject(p)) {
      return false;
    }
    start_fieldmask_object(p);
    return true;
  } else if (is_wellknown_field(p, UPB_WELLKNOWN_TIMESTAMP) ||
             is_wellknown_field(p, UPB_WELLKNOWN_DURATION)) {
    if (!start_subobject(p)) {
      return false;
    }
    start_object(p);
  } else if (is_wellknown_field(p, UPB_WELLKNOWN_VALUE)) {
    if (!start_subobject(p)) {
      return false;
    }
    start_value_object(p, VALUE_STRINGVALUE);
  }

  if (p->top->f == NULL) {
    multipart_startaccum(p);
    return true;
  }

  if (p->top->is_any) {
    return start_any_stringval(p);
  }

  if (upb_fielddef_isstring(p->top->f)) {
    upb_jsonparser_frame *inner;
    upb_selector_t sel;

    if (!check_stack(p)) return false;

    /* Start a new parser frame: parser frames correspond one-to-one with
     * handler frames, and string events occur in a sub-frame. */
    inner = p->top + 1;
    sel = getsel_for_handlertype(p, UPB_HANDLER_STARTSTR);
    upb_sink_startstr(p->top->sink, sel, 0, &inner->sink);
    inner->m = p->top->m;
    inner->f = p->top->f;
    inner->name_table = NULL;
    inner->is_map = false;
    inner->is_mapentry = false;
    inner->is_any = false;
    inner->any_frame = NULL;
    inner->is_unknown_field = false;
    p->top = inner;

    if (upb_fielddef_type(p->top->f) == UPB_TYPE_STRING) {
      /* For STRING fields we push data directly to the handlers as it is
       * parsed.  We don't do this yet for BYTES fields, because our base64
       * decoder is not streaming.
       *
       * TODO(haberman): make base64 decoding streaming also. */
      multipart_start(p, getsel_for_handlertype(p, UPB_HANDLER_STRING));
      return true;
    } else {
      multipart_startaccum(p);
      return true;
    }
  } else if (upb_fielddef_type(p->top->f) != UPB_TYPE_BOOL &&
             upb_fielddef_type(p->top->f) != UPB_TYPE_MESSAGE) {
    /* No need to push a frame -- numeric values in quotes remain in the
     * current parser frame.  These values must accmulate so we can convert
     * them all at once at the end. */
    multipart_startaccum(p);
    return true;
  } else {
    upb_status_seterrf(p->status,
                       "String specified for bool or submessage field: %s",
                       upb_fielddef_name(p->top->f));
    return false;
  }
}

static bool end_any_stringval(upb_json_parser *p) {
  size_t len;
  const char *buf = accumulate_getptr(p, &len);

  /* Set type_url */
  upb_selector_t sel;
  upb_jsonparser_frame *inner;
  if (!check_stack(p)) return false;
  inner = p->top + 1;

  sel = getsel_for_handlertype(p, UPB_HANDLER_STARTSTR);
  upb_sink_startstr(p->top->sink, sel, 0, &inner->sink);
  sel = getsel_for_handlertype(p, UPB_HANDLER_STRING);
  upb_sink_putstring(inner->sink, sel, buf, len, NULL);
  sel = getsel_for_handlertype(p, UPB_HANDLER_ENDSTR);
  upb_sink_endstr(inner->sink, sel);

  multipart_end(p);

  /* Resolve type url */
  if (strncmp(buf, "type.googleapis.com/", 20) == 0 && len > 20) {
    const upb_msgdef *payload_type = NULL;
    buf += 20;
    len -= 20;

    payload_type = upb_symtab_lookupmsg2(p->symtab, buf, len);
    if (payload_type == NULL) {
      upb_status_seterrf(
          p->status, "Cannot find packed type: %.*s\n", (int)len, buf);
      return false;
    }

    json_parser_any_frame_set_payload_type(p, p->top->any_frame, payload_type);

    return true;
  } else {
    upb_status_seterrf(
        p->status, "Invalid type url: %.*s\n", (int)len, buf);
    return false;
  }
}

static bool end_stringval_nontop(upb_json_parser *p) {
  bool ok = true;

  if (is_wellknown_msg(p, UPB_WELLKNOWN_TIMESTAMP) ||
      is_wellknown_msg(p, UPB_WELLKNOWN_DURATION)) {
    multipart_end(p);
    return true;
  }

  if (p->top->f == NULL) {
    multipart_end(p);
    return true;
  }

  if (p->top->is_any) {
    return end_any_stringval(p);
  }

  switch (upb_fielddef_type(p->top->f)) {
    case UPB_TYPE_BYTES:
      if (!base64_push(p, getsel_for_handlertype(p, UPB_HANDLER_STRING),
                       p->accumulated, p->accumulated_len)) {
        return false;
      }
      /* Fall through. */

    case UPB_TYPE_STRING: {
      upb_selector_t sel = getsel_for_handlertype(p, UPB_HANDLER_ENDSTR);
      upb_sink_endstr(p->top->sink, sel);
      p->top--;
      break;
    }

    case UPB_TYPE_ENUM: {
      /* Resolve enum symbolic name to integer value. */
      const upb_enumdef *enumdef = upb_fielddef_enumsubdef(p->top->f);

      size_t len;
      const char *buf = accumulate_getptr(p, &len);

      int32_t int_val = 0;
      ok = upb_enumdef_ntoi(enumdef, buf, len, &int_val);

      if (ok) {
        upb_selector_t sel = parser_getsel(p);
        upb_sink_putint32(p->top->sink, sel, int_val);
      } else {
        upb_status_seterrf(p->status, "Enum value unknown: '%.*s'", len, buf);
      }

      break;
    }

    case UPB_TYPE_INT32:
    case UPB_TYPE_INT64:
    case UPB_TYPE_UINT32:
    case UPB_TYPE_UINT64:
    case UPB_TYPE_DOUBLE:
    case UPB_TYPE_FLOAT:
      ok = parse_number(p, true);
      break;

    default:
      UPB_ASSERT(false);
      upb_status_seterrmsg(p->status, "Internal error in JSON decoder");
      ok = false;
      break;
  }

  multipart_end(p);

  return ok;
}

static bool end_stringval(upb_json_parser *p) {
  /* FieldMask's stringvals have been ended when handling them. Only need to
   * close FieldMask here.*/
  if (does_fieldmask_end(p)) {
    end_fieldmask_object(p);
    if (!is_top_level(p)) {
      end_subobject(p);
    }
    return true;
  }

  if (!end_stringval_nontop(p)) {
    return false;
  }

  if (does_string_wrapper_end(p)) {
    end_wrapper_object(p);
    if (!is_top_level(p)) {
      end_subobject(p);
    }
    return true;
  }

  if (is_wellknown_msg(p, UPB_WELLKNOWN_VALUE)) {
    end_value_object(p);
    if (!is_top_level(p)) {
      end_subobject(p);
    }
    return true;
  }

  if (is_wellknown_msg(p, UPB_WELLKNOWN_TIMESTAMP) ||
      is_wellknown_msg(p, UPB_WELLKNOWN_DURATION) ||
      is_wellknown_msg(p, UPB_WELLKNOWN_FIELDMASK)) {
    end_object(p);
    if (!is_top_level(p)) {
      end_subobject(p);
    }
    return true;
  }

  return true;
}

static void start_duration_base(upb_json_parser *p, const char *ptr) {
  capture_begin(p, ptr);
}

static bool end_duration_base(upb_json_parser *p, const char *ptr) {
  size_t len;
  const char *buf;
  char seconds_buf[14];
  char nanos_buf[12];
  char *end;
  int64_t seconds = 0;
  int32_t nanos = 0;
  double val = 0.0;
  const char *seconds_membername = "seconds";
  const char *nanos_membername = "nanos";
  size_t fraction_start;

  if (!capture_end(p, ptr)) {
    return false;
  }

  buf = accumulate_getptr(p, &len);

  memset(seconds_buf, 0, 14);
  memset(nanos_buf, 0, 12);

  /* Find out base end. The maximus duration is 315576000000, which cannot be
   * represented by double without losing precision. Thus, we need to handle
   * fraction and base separately. */
  for (fraction_start = 0; fraction_start < len && buf[fraction_start] != '.';
       fraction_start++);

  /* Parse base */
  memcpy(seconds_buf, buf, fraction_start);
  seconds = strtol(seconds_buf, &end, 10);
  if (errno == ERANGE || end != seconds_buf + fraction_start) {
    upb_status_seterrf(p->status, "error parsing duration: %s",
                       seconds_buf);
    return false;
  }

  if (seconds > 315576000000) {
    upb_status_seterrf(p->status, "error parsing duration: "
                                   "maximum acceptable value is "
                                   "315576000000");
    return false;
  }

  if (seconds < -315576000000) {
    upb_status_seterrf(p->status, "error parsing duration: "
                                   "minimum acceptable value is "
                                   "-315576000000");
    return false;
  }

  /* Parse fraction */
  nanos_buf[0] = '0';
  memcpy(nanos_buf + 1, buf + fraction_start, len - fraction_start);
  val = strtod(nanos_buf, &end);
  if (errno == ERANGE || end != nanos_buf + len - fraction_start + 1) {
    upb_status_seterrf(p->status, "error parsing duration: %s",
                       nanos_buf);
    return false;
  }

  nanos = val * 1000000000;
  if (seconds < 0) nanos = -nanos;

  /* Clean up buffer */
  multipart_end(p);

  /* Set seconds */
  start_member(p);
  capture_begin(p, seconds_membername);
  capture_end(p, seconds_membername + 7);
  end_membername(p);
  upb_sink_putint64(p->top->sink, parser_getsel(p), seconds);
  end_member(p);

  /* Set nanos */
  start_member(p);
  capture_begin(p, nanos_membername);
  capture_end(p, nanos_membername + 5);
  end_membername(p);
  upb_sink_putint32(p->top->sink, parser_getsel(p), nanos);
  end_member(p);

  /* Continue previous arena */
  multipart_startaccum(p);

  return true;
}

static void start_timestamp_base(upb_json_parser *p, const char *ptr) {
  capture_begin(p, ptr);
}

#define UPB_TIMESTAMP_BASE_SIZE 19

static bool end_timestamp_base(upb_json_parser *p, const char *ptr) {
  size_t len;
  const char *buf;
  /* 3 for GMT and 1 for ending 0 */
  char timestamp_buf[UPB_TIMESTAMP_BASE_SIZE + 4];

  if (!capture_end(p, ptr)) {
    return false;
  }

  buf = accumulate_getptr(p, &len);
  UPB_ASSERT(len == UPB_TIMESTAMP_BASE_SIZE);
  memcpy(timestamp_buf, buf, UPB_TIMESTAMP_BASE_SIZE);
  memcpy(timestamp_buf + UPB_TIMESTAMP_BASE_SIZE, "GMT", 3);
  timestamp_buf[UPB_TIMESTAMP_BASE_SIZE + 3] = 0;

#if defined __MINGW32__ || defined __MINGW64__
  upb_status_seterrf(
      &p->status, "error parsing timestamp: mingw doesn't support strptime");
  upb_env_reporterror(p->env, &p->status);
  return false;
#else
  /* Parse seconds */
  if (strptime(timestamp_buf, "%FT%H:%M:%S%Z", &p->tm) == NULL) {
    upb_status_seterrf(p->status, "error parsing timestamp: %s", buf);
    return false;
  }
#endif

  /* Clean up buffer */
  multipart_end(p);
  multipart_startaccum(p);

  return true;
}

static void start_timestamp_fraction(upb_json_parser *p, const char *ptr) {
  capture_begin(p, ptr);
}

static bool end_timestamp_fraction(upb_json_parser *p, const char *ptr) {
  size_t len;
  const char *buf;
  char nanos_buf[12];
  char *end;
  double val = 0.0;
  int32_t nanos;
  const char *nanos_membername = "nanos";

  memset(nanos_buf, 0, 12);

  if (!capture_end(p, ptr)) {
    return false;
  }

  buf = accumulate_getptr(p, &len);

  if (len > 10) {
    upb_status_seterrf(p->status,
        "error parsing timestamp: at most 9-digit fraction.");
    return false;
  }

  /* Parse nanos */
  nanos_buf[0] = '0';
  memcpy(nanos_buf + 1, buf, len);
  val = strtod(nanos_buf, &end);

  if (errno == ERANGE || end != nanos_buf + len + 1) {
    upb_status_seterrf(p->status, "error parsing timestamp nanos: %s",
                       nanos_buf);
    return false;
  }

  nanos = val * 1000000000;

  /* Clean up previous environment */
  multipart_end(p);

  /* Set nanos */
  start_member(p);
  capture_begin(p, nanos_membername);
  capture_end(p, nanos_membername + 5);
  end_membername(p);
  upb_sink_putint32(p->top->sink, parser_getsel(p), nanos);
  end_member(p);

  /* Continue previous environment */
  multipart_startaccum(p);

  return true;
}

static void start_timestamp_zone(upb_json_parser *p, const char *ptr) {
  capture_begin(p, ptr);
}

static bool end_timestamp_zone(upb_json_parser *p, const char *ptr) {
  size_t len;
  const char *buf;
  int hours;
  int64_t seconds;
  const char *seconds_membername = "seconds";

  if (!capture_end(p, ptr)) {
    return false;
  }

  buf = accumulate_getptr(p, &len);

  if (buf[0] != 'Z') {
    if (sscanf(buf + 1, "%2d:00", &hours) != 1) {
      upb_status_seterrf(p->status, "error parsing timestamp offset");
      return false;
    }

    if (buf[0] == '+') {
      hours = -hours;
    }

    p->tm.tm_hour += hours;
  }

  /* Normalize tm */
  seconds = mktime(&p->tm);

  /* Check timestamp boundary */
  if (seconds < -62135596800) {
    upb_status_seterrf(p->status, "error parsing timestamp: "
                                   "minimum acceptable value is "
                                   "0001-01-01T00:00:00Z");
    return false;
  }

  /* Clean up previous environment */
  multipart_end(p);

  /* Set seconds */
  start_member(p);
  capture_begin(p, seconds_membername);
  capture_end(p, seconds_membername + 7);
  end_membername(p);
  upb_sink_putint64(p->top->sink, parser_getsel(p), seconds);
  end_member(p);

  /* Continue previous environment */
  multipart_startaccum(p);

  return true;
}

static void start_fieldmask_path_text(upb_json_parser *p, const char *ptr) {
  capture_begin(p, ptr);
}

static bool end_fieldmask_path_text(upb_json_parser *p, const char *ptr) {
  return capture_end(p, ptr);
}

static bool start_fieldmask_path(upb_json_parser *p) {
  upb_jsonparser_frame *inner;
  upb_selector_t sel;

  if (!check_stack(p)) return false;

  /* Start a new parser frame: parser frames correspond one-to-one with
   * handler frames, and string events occur in a sub-frame. */
  inner = p->top + 1;
  sel = getsel_for_handlertype(p, UPB_HANDLER_STARTSTR);
  upb_sink_startstr(p->top->sink, sel, 0, &inner->sink);
  inner->m = p->top->m;
  inner->f = p->top->f;
  inner->name_table = NULL;
  inner->is_map = false;
  inner->is_mapentry = false;
  inner->is_any = false;
  inner->any_frame = NULL;
  inner->is_unknown_field = false;
  p->top = inner;

  multipart_startaccum(p);
  return true;
}

static bool lower_camel_push(
    upb_json_parser *p, upb_selector_t sel, const char *ptr, size_t len) {
  const char *limit = ptr + len;
  bool first = true;
  for (;ptr < limit; ptr++) {
    if (*ptr >= 'A' && *ptr <= 'Z' && !first) {
      char lower = tolower(*ptr);
      upb_sink_putstring(p->top->sink, sel, "_", 1, NULL);
      upb_sink_putstring(p->top->sink, sel, &lower, 1, NULL);
    } else {
      upb_sink_putstring(p->top->sink, sel, ptr, 1, NULL);
    }
    first = false;
  }
  return true;
}

static bool end_fieldmask_path(upb_json_parser *p) {
  upb_selector_t sel;

  if (!lower_camel_push(
           p, getsel_for_handlertype(p, UPB_HANDLER_STRING),
           p->accumulated, p->accumulated_len)) {
    return false;
  }

  sel = getsel_for_handlertype(p, UPB_HANDLER_ENDSTR);
  upb_sink_endstr(p->top->sink, sel);
  p->top--;

  multipart_end(p);
  return true;
}

static void start_member(upb_json_parser *p) {
  UPB_ASSERT(!p->top->f);
  multipart_startaccum(p);
}

/* Helper: invoked during parse_mapentry() to emit the mapentry message's key
 * field based on the current contents of the accumulate buffer. */
static bool parse_mapentry_key(upb_json_parser *p) {

  size_t len;
  const char *buf = accumulate_getptr(p, &len);

  /* Emit the key field. We do a bit of ad-hoc parsing here because the
   * parser state machine has already decided that this is a string field
   * name, and we are reinterpreting it as some arbitrary key type. In
   * particular, integer and bool keys are quoted, so we need to parse the
   * quoted string contents here. */

  p->top->f = upb_msgdef_itof(p->top->m, UPB_MAPENTRY_KEY);
  if (p->top->f == NULL) {
    upb_status_seterrmsg(p->status, "mapentry message has no key");
    return false;
  }
  switch (upb_fielddef_type(p->top->f)) {
    case UPB_TYPE_INT32:
    case UPB_TYPE_INT64:
    case UPB_TYPE_UINT32:
    case UPB_TYPE_UINT64:
      /* Invoke end_number. The accum buffer has the number's text already. */
      if (!parse_number(p, true)) {
        return false;
      }
      break;
    case UPB_TYPE_BOOL:
      if (len == 4 && !strncmp(buf, "true", 4)) {
        if (!parser_putbool(p, true)) {
          return false;
        }
      } else if (len == 5 && !strncmp(buf, "false", 5)) {
        if (!parser_putbool(p, false)) {
          return false;
        }
      } else {
        upb_status_seterrmsg(p->status,
                             "Map bool key not 'true' or 'false'");
        return false;
      }
      multipart_end(p);
      break;
    case UPB_TYPE_STRING:
    case UPB_TYPE_BYTES: {
      upb_sink subsink;
      upb_selector_t sel = getsel_for_handlertype(p, UPB_HANDLER_STARTSTR);
      upb_sink_startstr(p->top->sink, sel, len, &subsink);
      sel = getsel_for_handlertype(p, UPB_HANDLER_STRING);
      upb_sink_putstring(subsink, sel, buf, len, NULL);
      sel = getsel_for_handlertype(p, UPB_HANDLER_ENDSTR);
      upb_sink_endstr(subsink, sel);
      multipart_end(p);
      break;
    }
    default:
      upb_status_seterrmsg(p->status, "Invalid field type for map key");
      return false;
  }

  return true;
}

/* Helper: emit one map entry (as a submessage in the map field sequence). This
 * is invoked from end_membername(), at the end of the map entry's key string,
 * with the map key in the accumulate buffer. It parses the key from that
 * buffer, emits the handler calls to start the mapentry submessage (setting up
 * its subframe in the process), and sets up state in the subframe so that the
 * value parser (invoked next) will emit the mapentry's value field and then
 * end the mapentry message. */

static bool handle_mapentry(upb_json_parser *p) {
  const upb_fielddef *mapfield;
  const upb_msgdef *mapentrymsg;
  upb_jsonparser_frame *inner;
  upb_selector_t sel;

  /* Map entry: p->top->sink is the seq frame, so we need to start a frame
   * for the mapentry itself, and then set |f| in that frame so that the map
   * value field is parsed, and also set a flag to end the frame after the
   * map-entry value is parsed. */
  if (!check_stack(p)) return false;

  mapfield = p->top->mapfield;
  mapentrymsg = upb_fielddef_msgsubdef(mapfield);

  inner = p->top + 1;
  p->top->f = mapfield;
  sel = getsel_for_handlertype(p, UPB_HANDLER_STARTSUBMSG);
  upb_sink_startsubmsg(p->top->sink, sel, &inner->sink);
  inner->m = mapentrymsg;
  inner->name_table = NULL;
  inner->mapfield = mapfield;
  inner->is_map = false;
  inner->is_any = false;
  inner->any_frame = NULL;
  inner->is_unknown_field = false;

  /* Don't set this to true *yet* -- we reuse parsing handlers below to push
   * the key field value to the sink, and these handlers will pop the frame
   * if they see is_mapentry (when invoked by the parser state machine, they
   * would have just seen the map-entry value, not key). */
  inner->is_mapentry = false;
  p->top = inner;

  /* send STARTMSG in submsg frame. */
  upb_sink_startmsg(p->top->sink);

  parse_mapentry_key(p);

  /* Set up the value field to receive the map-entry value. */
  p->top->f = upb_msgdef_itof(p->top->m, UPB_MAPENTRY_VALUE);
  p->top->is_mapentry = true;  /* set up to pop frame after value is parsed. */
  p->top->mapfield = mapfield;
  if (p->top->f == NULL) {
    upb_status_seterrmsg(p->status, "mapentry message has no value");
    return false;
  }

  return true;
}

static bool end_membername(upb_json_parser *p) {
  UPB_ASSERT(!p->top->f);

  if (!p->top->m) {
    p->top->is_unknown_field = true;
    multipart_end(p);
    return true;
  }

  if (p->top->is_any) {
    return end_any_membername(p);
  } else if (p->top->is_map) {
    return handle_mapentry(p);
  } else {
    size_t len;
    const char *buf = accumulate_getptr(p, &len);
    upb_value v;

    if (upb_strtable_lookup2(p->top->name_table, buf, len, &v)) {
      p->top->f = upb_value_getconstptr(v);
      multipart_end(p);

      return true;
    } else if (p->ignore_json_unknown) {
      p->top->is_unknown_field = true;
      multipart_end(p);
      return true;
    } else {
      upb_status_seterrf(p->status, "No such field: %.*s\n", (int)len, buf);
      return false;
    }
  }
}

static bool end_any_membername(upb_json_parser *p) {
  size_t len;
  const char *buf = accumulate_getptr(p, &len);
  upb_value v;

  if (len == 5 && strncmp(buf, "@type", len) == 0) {
    upb_strtable_lookup2(p->top->name_table, "type_url", 8, &v);
    p->top->f = upb_value_getconstptr(v);
    multipart_end(p);
    return true;
  } else {
    p->top->is_unknown_field = true;
    multipart_end(p);
    return true;
  }
}

static void end_member(upb_json_parser *p) {
  /* If we just parsed a map-entry value, end that frame too. */
  if (p->top->is_mapentry) {
    upb_selector_t sel;
    bool ok;
    const upb_fielddef *mapfield;

    UPB_ASSERT(p->top > p->stack);
    /* send ENDMSG on submsg. */
    upb_sink_endmsg(p->top->sink, p->status);
    mapfield = p->top->mapfield;

    /* send ENDSUBMSG in repeated-field-of-mapentries frame. */
    p->top--;
    ok = upb_handlers_getselector(mapfield, UPB_HANDLER_ENDSUBMSG, &sel);
    UPB_ASSERT(ok);
    upb_sink_endsubmsg(p->top->sink, sel);
  }

  p->top->f = NULL;
  p->top->is_unknown_field = false;
}

static void start_any_member(upb_json_parser *p, const char *ptr) {
  start_member(p);
  json_parser_any_frame_set_after_type_url_start_once(p->top->any_frame, ptr);
}

static void end_any_member(upb_json_parser *p, const char *ptr) {
  json_parser_any_frame_set_before_type_url_end(p->top->any_frame, ptr);
  end_member(p);
}

static bool start_subobject(upb_json_parser *p) {
  if (p->top->is_unknown_field) {
    upb_jsonparser_frame *inner;
    if (!check_stack(p)) return false;

    inner = p->top + 1;
    inner->m = NULL;
    inner->f = NULL;
    inner->is_map = false;
    inner->is_mapentry = false;
    inner->is_any = false;
    inner->any_frame = NULL;
    inner->is_unknown_field = false;
    p->top = inner;
    return true;
  }

  if (upb_fielddef_ismap(p->top->f)) {
    upb_jsonparser_frame *inner;
    upb_selector_t sel;

    /* Beginning of a map. Start a new parser frame in a repeated-field
     * context. */
    if (!check_stack(p)) return false;

    inner = p->top + 1;
    sel = getsel_for_handlertype(p, UPB_HANDLER_STARTSEQ);
    upb_sink_startseq(p->top->sink, sel, &inner->sink);
    inner->m = upb_fielddef_msgsubdef(p->top->f);
    inner->name_table = NULL;
    inner->mapfield = p->top->f;
    inner->f = NULL;
    inner->is_map = true;
    inner->is_mapentry = false;
    inner->is_any = false;
    inner->any_frame = NULL;
    inner->is_unknown_field = false;
    p->top = inner;

    return true;
  } else if (upb_fielddef_issubmsg(p->top->f)) {
    upb_jsonparser_frame *inner;
    upb_selector_t sel;

    /* Beginning of a subobject. Start a new parser frame in the submsg
     * context. */
    if (!check_stack(p)) return false;

    inner = p->top + 1;

    sel = getsel_for_handlertype(p, UPB_HANDLER_STARTSUBMSG);
    upb_sink_startsubmsg(p->top->sink, sel, &inner->sink);
    inner->m = upb_fielddef_msgsubdef(p->top->f);
    set_name_table(p, inner);
    inner->f = NULL;
    inner->is_map = false;
    inner->is_mapentry = false;
    inner->is_unknown_field = false;
    p->top = inner;

    if (is_wellknown_msg(p, UPB_WELLKNOWN_ANY)) {
      p->top->is_any = true;
      p->top->any_frame = json_parser_any_frame_new(p);
    } else {
      p->top->is_any = false;
      p->top->any_frame = NULL;
    }

    return true;
  } else {
    upb_status_seterrf(p->status,
                       "Object specified for non-message/group field: %s",
                       upb_fielddef_name(p->top->f));
    return false;
  }
}

static bool start_subobject_full(upb_json_parser *p) {
  if (is_top_level(p)) {
    if (is_wellknown_msg(p, UPB_WELLKNOWN_VALUE)) {
      start_value_object(p, VALUE_STRUCTVALUE);
      if (!start_subobject(p)) return false;
      start_structvalue_object(p);
    } else if (is_wellknown_msg(p, UPB_WELLKNOWN_STRUCT)) {
      start_structvalue_object(p);
    } else {
      return true;
    }
  } else if (is_wellknown_field(p, UPB_WELLKNOWN_STRUCT)) {
    if (!start_subobject(p)) return false;
    start_structvalue_object(p);
  } else if (is_wellknown_field(p, UPB_WELLKNOWN_VALUE)) {
    if (!start_subobject(p)) return false;
    start_value_object(p, VALUE_STRUCTVALUE);
    if (!start_subobject(p)) return false;
    start_structvalue_object(p);
  }

  return start_subobject(p);
}

static void end_subobject(upb_json_parser *p) {
  if (is_top_level(p)) {
    return;
  }

  if (p->top->is_map) {
    upb_selector_t sel;
    p->top--;
    sel = getsel_for_handlertype(p, UPB_HANDLER_ENDSEQ);
    upb_sink_endseq(p->top->sink, sel);
  } else {
    upb_selector_t sel;
    bool is_unknown = p->top->m == NULL;
    p->top--;
    if (!is_unknown) {
      sel = getsel_for_handlertype(p, UPB_HANDLER_ENDSUBMSG);
      upb_sink_endsubmsg(p->top->sink, sel);
    }
  }
}

static void end_subobject_full(upb_json_parser *p) {
  end_subobject(p);

  if (is_wellknown_msg(p, UPB_WELLKNOWN_STRUCT)) {
    end_structvalue_object(p);
    if (!is_top_level(p)) {
      end_subobject(p);
    }
  }

  if (is_wellknown_msg(p, UPB_WELLKNOWN_VALUE)) {
    end_value_object(p);
    if (!is_top_level(p)) {
      end_subobject(p);
    }
  }
}

static bool start_array(upb_json_parser *p) {
  upb_jsonparser_frame *inner;
  upb_selector_t sel;

  if (is_top_level(p)) {
    if (is_wellknown_msg(p, UPB_WELLKNOWN_VALUE)) {
      start_value_object(p, VALUE_LISTVALUE);
      if (!start_subobject(p)) return false;
      start_listvalue_object(p);
    } else if (is_wellknown_msg(p, UPB_WELLKNOWN_LISTVALUE)) {
      start_listvalue_object(p);
    } else {
      return false;
    }
  } else if (is_wellknown_field(p, UPB_WELLKNOWN_LISTVALUE)) {
    if (!start_subobject(p)) return false;
    start_listvalue_object(p);
  } else if (is_wellknown_field(p, UPB_WELLKNOWN_VALUE)) {
    if (!start_subobject(p)) return false;
    start_value_object(p, VALUE_LISTVALUE);
    if (!start_subobject(p)) return false;
    start_listvalue_object(p);
  }

  if (p->top->is_unknown_field) {
    inner = p->top + 1;
    inner->m = NULL;
    inner->name_table = NULL;
    inner->f = NULL;
    inner->is_map = false;
    inner->is_mapentry = false;
    inner->is_any = false;
    inner->any_frame = NULL;
    inner->is_unknown_field = true;
    p->top = inner;

    return true;
  }

  if (!upb_fielddef_isseq(p->top->f)) {
    upb_status_seterrf(p->status,
                       "Array specified for non-repeated field: %s",
                       upb_fielddef_name(p->top->f));
    return false;
  }

  if (!check_stack(p)) return false;

  inner = p->top + 1;
  sel = getsel_for_handlertype(p, UPB_HANDLER_STARTSEQ);
  upb_sink_startseq(p->top->sink, sel, &inner->sink);
  inner->m = p->top->m;
  inner->name_table = NULL;
  inner->f = p->top->f;
  inner->is_map = false;
  inner->is_mapentry = false;
  inner->is_any = false;
  inner->any_frame = NULL;
  inner->is_unknown_field = false;
  p->top = inner;

  return true;
}

static void end_array(upb_json_parser *p) {
  upb_selector_t sel;

  UPB_ASSERT(p->top > p->stack);

  p->top--;

  if (p->top->is_unknown_field) {
    return;
  }

  sel = getsel_for_handlertype(p, UPB_HANDLER_ENDSEQ);
  upb_sink_endseq(p->top->sink, sel);

  if (is_wellknown_msg(p, UPB_WELLKNOWN_LISTVALUE)) {
    end_listvalue_object(p);
    if (!is_top_level(p)) {
      end_subobject(p);
    }
  }

  if (is_wellknown_msg(p, UPB_WELLKNOWN_VALUE)) {
    end_value_object(p);
    if (!is_top_level(p)) {
      end_subobject(p);
    }
  }
}

static void start_object(upb_json_parser *p) {
  if (!p->top->is_map && p->top->m != NULL) {
    upb_sink_startmsg(p->top->sink);
  }
}

static void end_object(upb_json_parser *p) {
  if (!p->top->is_map && p->top->m != NULL) {
    upb_sink_endmsg(p->top->sink, p->status);
  }
}

static void start_any_object(upb_json_parser *p, const char *ptr) {
  start_object(p);
  p->top->any_frame->before_type_url_start = ptr;
  p->top->any_frame->before_type_url_end = ptr;
}

static bool end_any_object(upb_json_parser *p, const char *ptr) {
  const char *value_membername = "value";
  bool is_well_known_packed = false;
  const char *packed_end = ptr + 1;
  upb_selector_t sel;
  upb_jsonparser_frame *inner;

  if (json_parser_any_frame_has_value(p->top->any_frame) &&
      !json_parser_any_frame_has_type_url(p->top->any_frame)) {
    upb_status_seterrmsg(p->status, "No valid type url");
    return false;
  }

  /* Well known types data is represented as value field. */
  if (upb_msgdef_wellknowntype(p->top->any_frame->parser->top->m) !=
          UPB_WELLKNOWN_UNSPECIFIED) {
    is_well_known_packed = true;

    if (json_parser_any_frame_has_value_before_type_url(p->top->any_frame)) {
      p->top->any_frame->before_type_url_start =
          memchr(p->top->any_frame->before_type_url_start, ':',
                 p->top->any_frame->before_type_url_end -
                 p->top->any_frame->before_type_url_start);
      if (p->top->any_frame->before_type_url_start == NULL) {
        upb_status_seterrmsg(p->status, "invalid data for well known type.");
        return false;
      }
      p->top->any_frame->before_type_url_start++;
    }

    if (json_parser_any_frame_has_value_after_type_url(p->top->any_frame)) {
      p->top->any_frame->after_type_url_start =
          memchr(p->top->any_frame->after_type_url_start, ':',
                 (ptr + 1) -
                 p->top->any_frame->after_type_url_start);
      if (p->top->any_frame->after_type_url_start == NULL) {
        upb_status_seterrmsg(p->status, "Invalid data for well known type.");
        return false;
      }
      p->top->any_frame->after_type_url_start++;
      packed_end = ptr;
    }
  }

  if (json_parser_any_frame_has_value_before_type_url(p->top->any_frame)) {
    if (!parse(p->top->any_frame->parser, NULL,
               p->top->any_frame->before_type_url_start,
               p->top->any_frame->before_type_url_end -
               p->top->any_frame->before_type_url_start, NULL)) {
      return false;
    }
  } else {
    if (!is_well_known_packed) {
      if (!parse(p->top->any_frame->parser, NULL, "{", 1, NULL)) {
        return false;
      }
    }
  }

  if (json_parser_any_frame_has_value_before_type_url(p->top->any_frame) &&
      json_parser_any_frame_has_value_after_type_url(p->top->any_frame)) {
    if (!parse(p->top->any_frame->parser, NULL, ",", 1, NULL)) {
      return false;
    }
  }

  if (json_parser_any_frame_has_value_after_type_url(p->top->any_frame)) {
    if (!parse(p->top->any_frame->parser, NULL,
               p->top->any_frame->after_type_url_start,
               packed_end - p->top->any_frame->after_type_url_start, NULL)) {
      return false;
    }
  } else {
    if (!is_well_known_packed) {
      if (!parse(p->top->any_frame->parser, NULL, "}", 1, NULL)) {
        return false;
      }
    }
  }

  if (!end(p->top->any_frame->parser, NULL)) {
    return false;
  }

  p->top->is_any = false;

  /* Set value */
  start_member(p);
  capture_begin(p, value_membername);
  capture_end(p, value_membername + 5);
  end_membername(p);

  if (!check_stack(p)) return false;
  inner = p->top + 1;

  sel = getsel_for_handlertype(p, UPB_HANDLER_STARTSTR);
  upb_sink_startstr(p->top->sink, sel, 0, &inner->sink);
  sel = getsel_for_handlertype(p, UPB_HANDLER_STRING);
  upb_sink_putstring(inner->sink, sel, p->top->any_frame->stringsink.ptr,
                     p->top->any_frame->stringsink.len, NULL);
  sel = getsel_for_handlertype(p, UPB_HANDLER_ENDSTR);
  upb_sink_endstr(inner->sink, sel);

  end_member(p);

  end_object(p);

  /* Deallocate any parse frame. */
  json_parser_any_frame_free(p->top->any_frame);

  return true;
}

static bool is_string_wrapper(const upb_msgdef *m) {
  upb_wellknowntype_t type = upb_msgdef_wellknowntype(m);
  return type == UPB_WELLKNOWN_STRINGVALUE ||
         type == UPB_WELLKNOWN_BYTESVALUE;
}

static bool is_fieldmask(const upb_msgdef *m) {
  upb_wellknowntype_t type = upb_msgdef_wellknowntype(m);
  return type == UPB_WELLKNOWN_FIELDMASK;
}

static void start_fieldmask_object(upb_json_parser *p) {
  const char *membername = "paths";

  start_object(p);

  /* Set up context for parsing value */
  start_member(p);
  capture_begin(p, membername);
  capture_end(p, membername + 5);
  end_membername(p);

  start_array(p);
}

static void end_fieldmask_object(upb_json_parser *p) {
  end_array(p);
  end_member(p);
  end_object(p);
}

static void start_wrapper_object(upb_json_parser *p) {
  const char *membername = "value";

  start_object(p);

  /* Set up context for parsing value */
  start_member(p);
  capture_begin(p, membername);
  capture_end(p, membername + 5);
  end_membername(p);
}

static void end_wrapper_object(upb_json_parser *p) {
  end_member(p);
  end_object(p);
}

static void start_value_object(upb_json_parser *p, int value_type) {
  const char *nullmember = "null_value";
  const char *numbermember = "number_value";
  const char *stringmember = "string_value";
  const char *boolmember = "bool_value";
  const char *structmember = "struct_value";
  const char *listmember = "list_value";
  const char *membername = "";

  switch (value_type) {
    case VALUE_NULLVALUE:
      membername = nullmember;
      break;
    case VALUE_NUMBERVALUE:
      membername = numbermember;
      break;
    case VALUE_STRINGVALUE:
      membername = stringmember;
      break;
    case VALUE_BOOLVALUE:
      membername = boolmember;
      break;
    case VALUE_STRUCTVALUE:
      membername = structmember;
      break;
    case VALUE_LISTVALUE:
      membername = listmember;
      break;
  }

  start_object(p);

  /* Set up context for parsing value */
  start_member(p);
  capture_begin(p, membername);
  capture_end(p, membername + strlen(membername));
  end_membername(p);
}

static void end_value_object(upb_json_parser *p) {
  end_member(p);
  end_object(p);
}

static void start_listvalue_object(upb_json_parser *p) {
  const char *membername = "values";

  start_object(p);

  /* Set up context for parsing value */
  start_member(p);
  capture_begin(p, membername);
  capture_end(p, membername + strlen(membername));
  end_membername(p);
}

static void end_listvalue_object(upb_json_parser *p) {
  end_member(p);
  end_object(p);
}

static void start_structvalue_object(upb_json_parser *p) {
  const char *membername = "fields";

  start_object(p);

  /* Set up context for parsing value */
  start_member(p);
  capture_begin(p, membername);
  capture_end(p, membername + strlen(membername));
  end_membername(p);
}

static void end_structvalue_object(upb_json_parser *p) {
  end_member(p);
  end_object(p);
}

static bool is_top_level(upb_json_parser *p) {
  return p->top == p->stack && p->top->f == NULL && !p->top->is_unknown_field;
}

static bool is_wellknown_msg(upb_json_parser *p, upb_wellknowntype_t type) {
  return p->top->m != NULL && upb_msgdef_wellknowntype(p->top->m) == type;
}

static bool is_wellknown_field(upb_json_parser *p, upb_wellknowntype_t type) {
  return p->top->f != NULL &&
         upb_fielddef_issubmsg(p->top->f) &&
         (upb_msgdef_wellknowntype(upb_fielddef_msgsubdef(p->top->f))
              == type);
}

static bool does_number_wrapper_start(upb_json_parser *p) {
  return p->top->f != NULL &&
         upb_fielddef_issubmsg(p->top->f) &&
         upb_msgdef_isnumberwrapper(upb_fielddef_msgsubdef(p->top->f));
}

static bool does_number_wrapper_end(upb_json_parser *p) {
  return p->top->m != NULL && upb_msgdef_isnumberwrapper(p->top->m);
}

static bool is_number_wrapper_object(upb_json_parser *p) {
  return p->top->m != NULL && upb_msgdef_isnumberwrapper(p->top->m);
}

static bool does_string_wrapper_start(upb_json_parser *p) {
  return p->top->f != NULL &&
         upb_fielddef_issubmsg(p->top->f) &&
         is_string_wrapper(upb_fielddef_msgsubdef(p->top->f));
}

static bool does_string_wrapper_end(upb_json_parser *p) {
  return p->top->m != NULL && is_string_wrapper(p->top->m);
}

static bool is_string_wrapper_object(upb_json_parser *p) {
  return p->top->m != NULL && is_string_wrapper(p->top->m);
}

static bool does_fieldmask_start(upb_json_parser *p) {
  return p->top->f != NULL &&
         upb_fielddef_issubmsg(p->top->f) &&
         is_fieldmask(upb_fielddef_msgsubdef(p->top->f));
}

static bool does_fieldmask_end(upb_json_parser *p) {
  return p->top->m != NULL && is_fieldmask(p->top->m);
}

#define CHECK_RETURN_TOP(x) if (!(x)) goto error


/* The actual parser **********************************************************/

/* What follows is the Ragel parser itself.  The language is specified in Ragel
 * and the actions call our C functions above.
 *
 * Ragel has an extensive set of functionality, and we use only a small part of
 * it.  There are many action types but we only use a few:
 *
 *   ">" -- transition into a machine
 *   "%" -- transition out of a machine
 *   "@" -- transition into a final state of a machine.
 *
 * "@" transitions are tricky because a machine can transition into a final
 * state repeatedly.  But in some cases we know this can't happen, for example
 * a string which is delimited by a final '"' can only transition into its
 * final state once, when the closing '"' is seen. */

%%{
  machine json;

  ws = space*;

  integer  = "0" | /[1-9]/ /[0-9]/*;
  decimal  = "." /[0-9]/+;
  exponent = /[eE]/ /[+\-]/? /[0-9]/+;

  number_machine :=
    ("-"? integer decimal? exponent?)
      %/{ fhold; fret; }
    <: any
      >{ fhold; fret; }
    ;
  number  = /[0-9\-]/ >{ fhold; fcall number_machine; };

  text =
    /[^\\"]/+
      >{ start_text(parser, p); }
      %{ CHECK_RETURN_TOP(end_text(parser, p)); }
    ;

  unicode_char =
    "\\u"
    /[0-9A-Fa-f]/{4}
      >{ start_hex(parser); }
      ${ hexdigit(parser, p); }
      %{ CHECK_RETURN_TOP(end_hex(parser)); }
    ;

  escape_char  =
    "\\"
    /[rtbfn"\/\\]/
      >{ CHECK_RETURN_TOP(escape(parser, p)); }
    ;

  string_machine :=
    (text | unicode_char | escape_char)**
    '"'
      @{ fhold; fret; }
    ;

  year = digit digit digit digit;
  month = digit digit;
  day = digit digit;
  hour = digit digit;
  minute = digit digit;
  second = digit digit;

  duration_machine :=
    ("-"? integer decimal?)
      >{ start_duration_base(parser, p); }
      %{ CHECK_RETURN_TOP(end_duration_base(parser, p)); }
    's"'
      @{ fhold; fret; }
    ;

  timestamp_machine :=
    (year "-" month "-" day "T" hour ":" minute ":" second)
      >{ start_timestamp_base(parser, p); }
      %{ CHECK_RETURN_TOP(end_timestamp_base(parser, p)); }
    ("." digit+)?
      >{ start_timestamp_fraction(parser, p); }
      %{ CHECK_RETURN_TOP(end_timestamp_fraction(parser, p)); }
    ([+\-] hour ":00" | "Z")
      >{ start_timestamp_zone(parser, p); }
      %{ CHECK_RETURN_TOP(end_timestamp_zone(parser, p)); }
    '"'
      @{ fhold; fret; }
    ;

  fieldmask_path_text =
    /[^",]/+
      >{ start_fieldmask_path_text(parser, p); }
      %{ end_fieldmask_path_text(parser, p); }
    ;

  fieldmask_path =
    fieldmask_path_text
      >{ start_fieldmask_path(parser); }
      %{ end_fieldmask_path(parser); }
    ;

  fieldmask_machine :=
    (fieldmask_path ("," fieldmask_path)*)?
    '"'
      @{ fhold; fret; }
    ;

  string =
    '"'
      @{
        if (is_wellknown_msg(parser, UPB_WELLKNOWN_TIMESTAMP)) {
          fcall timestamp_machine;
        } else if (is_wellknown_msg(parser, UPB_WELLKNOWN_DURATION)) {
          fcall duration_machine;
        } else if (is_wellknown_msg(parser, UPB_WELLKNOWN_FIELDMASK)) {
          fcall fieldmask_machine;
        } else {
          fcall string_machine;
        }
      }
    '"';

  value2 = ^(space | "]" | "}") >{ fhold; fcall value_machine; } ;

  member =
    ws
    string
      >{
        if (is_wellknown_msg(parser, UPB_WELLKNOWN_ANY)) {
          start_any_member(parser, p);
        } else {
          start_member(parser);
        }
      }
      @{ CHECK_RETURN_TOP(end_membername(parser)); }
    ws ":" ws
    value2
      %{
        if (is_wellknown_msg(parser, UPB_WELLKNOWN_ANY)) {
          end_any_member(parser, p);
        } else {
          end_member(parser);
        }
      }
    ws;

  object =
    ("{" ws)
      >{
        if (is_wellknown_msg(parser, UPB_WELLKNOWN_ANY)) {
          start_any_object(parser, p);
        } else {
          start_object(parser);
        }
      }
    (member ("," member)*)?
    "}"
      >{
        if (is_wellknown_msg(parser, UPB_WELLKNOWN_ANY)) {
          CHECK_RETURN_TOP(end_any_object(parser, p));
        } else {
          end_object(parser);
        }
      }
    ;

  element = ws value2 ws;
  array   =
    "["
      >{ CHECK_RETURN_TOP(start_array(parser)); }
    ws
    (element ("," element)*)?
    "]"
      >{ end_array(parser); }
    ;

  value =
    number
      >{ CHECK_RETURN_TOP(start_number(parser, p)); }
      %{ CHECK_RETURN_TOP(end_number(parser, p)); }
    | string
      >{ CHECK_RETURN_TOP(start_stringval(parser)); }
      @{ CHECK_RETURN_TOP(end_stringval(parser)); }
    | "true"
      %{ CHECK_RETURN_TOP(end_bool(parser, true)); }
    | "false"
      %{ CHECK_RETURN_TOP(end_bool(parser, false)); }
    | "null"
      %{ CHECK_RETURN_TOP(end_null(parser)); }
    | object
      >{ CHECK_RETURN_TOP(start_subobject_full(parser)); }
      %{ end_subobject_full(parser); }
    | array;

  value_machine :=
    value
    <: any >{ fhold; fret; } ;

  main := ws value ws;
}%%

%% write data noerror nofinal;

size_t parse(void *closure, const void *hd, const char *buf, size_t size,
             const upb_bufhandle *handle) {
  upb_json_parser *parser = closure;

  /* Variables used by Ragel's generated code. */
  int cs = parser->current_state;
  int *stack = parser->parser_stack;
  int top = parser->parser_top;

  const char *p = buf;
  const char *pe = buf + size;
  const char *eof = &eof_ch;

  parser->handle = handle;

  UPB_UNUSED(hd);
  UPB_UNUSED(handle);

  capture_resume(parser, buf);

  %% write exec;

  if (p != pe) {
    upb_status_seterrf(parser->status, "Parse error at '%.*s'\n", pe - p, p);
  } else {
    capture_suspend(parser, &p);
  }

error:
  /* Save parsing state back to parser. */
  parser->current_state = cs;
  parser->parser_top = top;

  return p - buf;
}

static bool end(void *closure, const void *hd) {
  upb_json_parser *parser = closure;

  /* Prevent compile warning on unused static constants. */
  UPB_UNUSED(json_start);
  UPB_UNUSED(json_en_duration_machine);
  UPB_UNUSED(json_en_fieldmask_machine);
  UPB_UNUSED(json_en_number_machine);
  UPB_UNUSED(json_en_string_machine);
  UPB_UNUSED(json_en_timestamp_machine);
  UPB_UNUSED(json_en_value_machine);
  UPB_UNUSED(json_en_main);

  parse(parser, hd, &eof_ch, 0, NULL);

  return parser->current_state >= %%{ write first_final; }%%;
}

static void json_parser_reset(upb_json_parser *p) {
  int cs;
  int top;

  p->top = p->stack;
  p->top->f = NULL;
  p->top->is_map = false;
  p->top->is_mapentry = false;
  p->top->is_any = false;
  p->top->any_frame = NULL;
  p->top->is_unknown_field = false;

  /* Emit Ragel initialization of the parser. */
  %% write init;
  p->current_state = cs;
  p->parser_top = top;
  accumulate_clear(p);
  p->multipart_state = MULTIPART_INACTIVE;
  p->capture = NULL;
  p->accumulated = NULL;
}

static upb_json_parsermethod *parsermethod_new(upb_json_codecache *c,
                                               const upb_msgdef *md) {
  upb_msg_field_iter i;
  upb_alloc *alloc = upb_arena_alloc(c->arena);

  upb_json_parsermethod *m = upb_malloc(alloc, sizeof(*m));

  m->cache = c;

  upb_byteshandler_init(&m->input_handler_);
  upb_byteshandler_setstring(&m->input_handler_, parse, m);
  upb_byteshandler_setendstr(&m->input_handler_, end, m);

  upb_strtable_init2(&m->name_table, UPB_CTYPE_CONSTPTR, alloc);

  /* Build name_table */

  for(upb_msg_field_begin(&i, md);
      !upb_msg_field_done(&i);
      upb_msg_field_next(&i)) {
    const upb_fielddef *f = upb_msg_iter_field(&i);
    upb_value v = upb_value_constptr(f);
    char *buf;

    /* Add an entry for the JSON name. */
    size_t len = upb_fielddef_getjsonname(f, NULL, 0);
    buf = upb_malloc(alloc, len);
    upb_fielddef_getjsonname(f, buf, len);
    upb_strtable_insert3(&m->name_table, buf, strlen(buf), v, alloc);

    if (strcmp(buf, upb_fielddef_name(f)) != 0) {
      /* Since the JSON name is different from the regular field name, add an
       * entry for the raw name (compliant proto3 JSON parsers must accept
       * both). */
      const char *name = upb_fielddef_name(f);
      upb_strtable_insert3(&m->name_table, name, strlen(name), v, alloc);
    }
  }

  return m;
}

/* Public API *****************************************************************/

upb_json_parser *upb_json_parser_create(upb_arena *arena,
                                        const upb_json_parsermethod *method,
                                        const upb_symtab* symtab,
                                        upb_sink output,
                                        upb_status *status,
                                        bool ignore_json_unknown) {
#ifndef NDEBUG
  const size_t size_before = upb_arena_bytesallocated(arena);
#endif
  upb_json_parser *p = upb_arena_malloc(arena, sizeof(upb_json_parser));
  if (!p) return false;

  p->arena = arena;
  p->method = method;
  p->status = status;
  p->limit = p->stack + UPB_JSON_MAX_DEPTH;
  p->accumulate_buf = NULL;
  p->accumulate_buf_size = 0;
  upb_bytessink_reset(&p->input_, &method->input_handler_, p);

  json_parser_reset(p);
  p->top->sink = output;
  p->top->m = upb_handlers_msgdef(output.handlers);
  if (is_wellknown_msg(p, UPB_WELLKNOWN_ANY)) {
    p->top->is_any = true;
    p->top->any_frame = json_parser_any_frame_new(p);
  } else {
    p->top->is_any = false;
    p->top->any_frame = NULL;
  }
  set_name_table(p, p->top);
  p->symtab = symtab;

  p->ignore_json_unknown = ignore_json_unknown;

  /* If this fails, uncomment and increase the value in parser.h. */
  /* fprintf(stderr, "%zd\n", upb_arena_bytesallocated(arena) - size_before); */
  UPB_ASSERT_DEBUGVAR(upb_arena_bytesallocated(arena) - size_before <=
                      UPB_JSON_PARSER_SIZE);
  return p;
}

upb_bytessink upb_json_parser_input(upb_json_parser *p) {
  return p->input_;
}

const upb_byteshandler *upb_json_parsermethod_inputhandler(
    const upb_json_parsermethod *m) {
  return &m->input_handler_;
}

upb_json_codecache *upb_json_codecache_new() {
  upb_alloc *alloc;
  upb_json_codecache *c;

  c = upb_gmalloc(sizeof(*c));

  c->arena = upb_arena_new();
  alloc = upb_arena_alloc(c->arena);

  upb_inttable_init2(&c->methods, UPB_CTYPE_CONSTPTR, alloc);

  return c;
}

void upb_json_codecache_free(upb_json_codecache *c) {
  upb_arena_free(c->arena);
  upb_gfree(c);
}

const upb_json_parsermethod *upb_json_codecache_get(upb_json_codecache *c,
                                                    const upb_msgdef *md) {
  upb_json_parsermethod *m;
  upb_value v;
  upb_msg_field_iter i;
  upb_alloc *alloc = upb_arena_alloc(c->arena);

  if (upb_inttable_lookupptr(&c->methods, md, &v)) {
    return upb_value_getconstptr(v);
  }

  m = parsermethod_new(c, md);
  v = upb_value_constptr(m);

  if (!m) return NULL;
  if (!upb_inttable_insertptr2(&c->methods, md, v, alloc)) return NULL;

  /* Populate parser methods for all submessages, so the name tables will
   * be available during parsing. */
  for(upb_msg_field_begin(&i, md);
      !upb_msg_field_done(&i);
      upb_msg_field_next(&i)) {
    upb_fielddef *f = upb_msg_iter_field(&i);

    if (upb_fielddef_issubmsg(f)) {
      const upb_msgdef *subdef = upb_fielddef_msgsubdef(f);
      const upb_json_parsermethod *sub_method =
          upb_json_codecache_get(c, subdef);

      if (!sub_method) return NULL;
    }
  }

  return m;
}<|MERGE_RESOLUTION|>--- conflicted
+++ resolved
@@ -19,13 +19,10 @@
 ** - handling of keys/escape-sequences/etc that span input buffers.
 */
 
-<<<<<<< HEAD
-#include <ctype.h>
-=======
 /* Need to define _XOPEN_SOURCE before any include to make strptime work. */
 #define _XOPEN_SOURCE 700
 
->>>>>>> 51f30e06
+#include <ctype.h>
 #include <errno.h>
 #include <float.h>
 #include <math.h>
